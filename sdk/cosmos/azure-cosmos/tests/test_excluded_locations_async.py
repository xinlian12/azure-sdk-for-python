--- conflicted
+++ resolved
@@ -10,11 +10,8 @@
 import pytest_asyncio
 
 from azure.cosmos.aio import CosmosClient
-<<<<<<< HEAD
-=======
 from azure.cosmos.documents import _OperationType as OperationType
 from azure.cosmos.http_constants import ResourceType
->>>>>>> 6aec05b4
 from test_excluded_locations import (TestDataType, set_test_data_type,
                                      read_item_test_data, write_item_test_data, read_and_write_item_test_data,
                                      verify_endpoint)
