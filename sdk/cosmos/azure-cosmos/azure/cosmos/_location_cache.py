--- conflicted
+++ resolved
@@ -263,7 +263,6 @@
         # Else, return all regional endpoints
         return self.get_write_regional_routing_contexts()
 
-<<<<<<< HEAD
     def get_region_name(self, endpoint: str, is_write_operation: bool) -> Optional[str]:
         if is_write_operation:
             if endpoint in self.account_locations_by_write_endpoints:
@@ -273,7 +272,7 @@
                 return self.account_locations_by_read_endpoints[endpoint]
 
         return None
-=======
+
     def _resolve_endpoint_without_preferred_locations(self, request, is_write, location_index):
         """Resolves an endpoint when not using preferred locations or for single-write failover.
 
@@ -332,7 +331,6 @@
 
         # Fallback to the default endpoint if no other endpoint is found.
         return self.default_regional_routing_context.get_primary()
->>>>>>> 275e5d79
 
     def resolve_service_endpoint(self, request):
         """Determines the appropriate service endpoint for a given request.
