# The MIT License (MIT)
# Copyright (c) 2014 Microsoft Corporation

# Permission is hereby granted, free of charge, to any person obtaining a copy
# of this software and associated documentation files (the "Software"), to deal
# in the Software without restriction, including without limitation the rights
# to use, copy, modify, merge, publish, distribute, sublicense, and/or sell
# copies of the Software, and to permit persons to whom the Software is
# furnished to do so, subject to the following conditions:

# The above copyright notice and this permission notice shall be included in all
# copies or substantial portions of the Software.

# THE SOFTWARE IS PROVIDED "AS IS", WITHOUT WARRANTY OF ANY KIND, EXPRESS OR
# IMPLIED, INCLUDING BUT NOT LIMITED TO THE WARRANTIES OF MERCHANTABILITY,
# FITNESS FOR A PARTICULAR PURPOSE AND NONINFRINGEMENT. IN NO EVENT SHALL THE
# AUTHORS OR COPYRIGHT HOLDERS BE LIABLE FOR ANY CLAIM, DAMAGES OR OTHER
# LIABILITY, WHETHER IN AN ACTION OF CONTRACT, TORT OR OTHERWISE, ARISING FROM,
# OUT OF OR IN CONNECTION WITH THE SOFTWARE OR THE USE OR OTHER DEALINGS IN THE
# SOFTWARE.

"""Synchronized request in the Azure Cosmos database service.
"""
import copy
import json
import time
from concurrent.futures import CancelledError
from urllib.parse import urlparse

from azure.core.exceptions import DecodeError  # type: ignore

<<<<<<< HEAD
from . import _retry_utility, _availability_strategy_handler
from . import exceptions
from . import http_constants
from ._request_object import RequestObject
from .documents import _OperationType
from .http_constants import ResourceType
=======
from . import exceptions, http_constants, _retry_utility
from ._utils import get_user_agent_features
>>>>>>> bc745f01


def _is_readable_stream(obj):
    """Checks whether obj is a file-like readable stream.

    :param Union[str, unicode, file-like stream object, dict, list, None] obj: the object to be checked.
    :returns: whether the object is a file-like readable stream.
    :rtype: boolean
    """
    if hasattr(obj, "read") and callable(getattr(obj, "read")):
        return True
    return False


def _request_body_from_data(data):
    """Gets request body from data.

    When `data` is dict and list into unicode string; otherwise return `data`
    without making any change.

    :param Union[str, unicode, file-like stream object, dict, list, None] data:
    :returns: the json dump data.
    :rtype: Union[str, unicode, file-like stream object, None]

    """
    if data is None or isinstance(data, str) or _is_readable_stream(data):
        return data
    if isinstance(data, (dict, list, tuple)):
        json_dumped = json.dumps(data, separators=(",", ":"))

        return json_dumped
    return None


def _Request(global_endpoint_manager, request_params, connection_policy, pipeline_client, request, **kwargs): # pylint: disable=too-many-statements
    """Makes one http request using the requests module.

    :param _GlobalEndpointManager global_endpoint_manager:
    :param ~azure.cosmos._request_object.RequestObject request_params:
        contains information for the request, like the resource_type, operation_type, and endpoint_override
    :param documents.ConnectionPolicy connection_policy:
    :param azure.core.PipelineClient pipeline_client:
        Pipeline client to process the request
    :param azure.core.pipeline.transport.HttpRequest request:
        The request object to send through the pipeline
    :return: tuple of (result, headers)
    :rtype: tuple of (dict, dict)

    """
    # pylint: disable=protected-access, too-many-branches

    connection_timeout = connection_policy.RequestTimeout
    connection_timeout = kwargs.pop("connection_timeout", connection_timeout)
    read_timeout = connection_policy.ReadTimeout
    read_timeout = kwargs.pop("read_timeout", read_timeout)

    # Every request tries to perform a refresh
    client_timeout = kwargs.get('timeout')
    start_time = time.time()
    if request_params.healthy_tentative_location:
        read_timeout = connection_policy.RecoveryReadTimeout
    if request_params.resource_type != http_constants.ResourceType.DatabaseAccount:
        global_endpoint_manager.refresh_endpoint_list(None, **kwargs)
    else:
        # always override database account call timeouts
        read_timeout = connection_policy.DBAReadTimeout
        connection_timeout = connection_policy.DBAConnectionTimeout

    if request_params.read_timeout_override:
        read_timeout = request_params.read_timeout_override

    if client_timeout is not None:
        kwargs['timeout'] = client_timeout - (time.time() - start_time)
        if kwargs['timeout'] <= 0:
            raise exceptions.CosmosClientTimeoutError()

    if request_params.endpoint_override:
        base_url = request_params.endpoint_override
    else:
        pk_range_wrapper = None
        if (global_endpoint_manager.is_circuit_breaker_applicable(request_params) or
                global_endpoint_manager.is_per_partition_automatic_failover_applicable(request_params)):
            # Circuit breaker or per-partition failover are applicable, so we need to use the endpoint from the request
            pk_range_wrapper = global_endpoint_manager.create_pk_range_wrapper(request_params)
        base_url = global_endpoint_manager.resolve_service_endpoint_for_partition(request_params, pk_range_wrapper)

    # For each retry, check if request should be cancelled due to sibling requests already completed
    # - used for when hedging enabled
    if request_params.should_cancel_request():
        raise CancelledError("The request has been cancelled")

    if not request.url.startswith(base_url):
        request.url = _replace_url_prefix(request.url, base_url)

    parse_result = urlparse(request.url)

    # Add relevant enabled features to user agent for debugging
    if request.headers[http_constants.HttpHeaders.ThinClientProxyResourceType] == http_constants.ResourceType.Document:
        user_agent_features = get_user_agent_features(global_endpoint_manager)
        if len(user_agent_features) > 0:
            user_agent = kwargs.pop("user_agent", global_endpoint_manager.client._user_agent)
            user_agent = "{} {}".format(user_agent, user_agent_features)
            kwargs.update({"user_agent": user_agent})
            kwargs.update({"user_agent_overwrite": True})

    # The requests library now expects header values to be strings only starting 2.11,
    # and will raise an error on validation if they are not, so casting all header values to strings.
    request.headers.update({header: str(value) for header, value in request.headers.items()})

    # We are disabling the SSL verification for local emulator(localhost/127.0.0.1) or if the user
    # has explicitly specified to disable SSL verification.
    is_ssl_enabled = (
        parse_result.hostname != "localhost"
        and parse_result.hostname != "127.0.0.1"
        and not connection_policy.DisableSSLVerification
    )

    if connection_policy.SSLConfiguration or "connection_cert" in kwargs:
        ca_certs = connection_policy.SSLConfiguration.SSLCaCerts
        cert_files = (connection_policy.SSLConfiguration.SSLCertFile, connection_policy.SSLConfiguration.SSLKeyFile)
        response = _PipelineRunFunction(
            pipeline_client,
            request,
            connection_timeout=connection_timeout,
            read_timeout=read_timeout,
            connection_verify=kwargs.pop("connection_verify", ca_certs),
            connection_cert=kwargs.pop("connection_cert", cert_files),
            request_params=request_params,
            global_endpoint_manager=global_endpoint_manager,
            **kwargs
        )
    else:
        response = _PipelineRunFunction(
            pipeline_client,
            request,
            connection_timeout=connection_timeout,
            read_timeout=read_timeout,
            # If SSL is disabled, verify = false
            connection_verify=kwargs.pop("connection_verify", is_ssl_enabled),
            request_params=request_params,
            global_endpoint_manager=global_endpoint_manager,
            **kwargs
        )

    response = response.http_response
    headers = copy.copy(response.headers)

    data = response.body()
    if data:
        data = data.decode("utf-8")

    if response.status_code == 404:
        raise exceptions.CosmosResourceNotFoundError(message=data, response=response)
    if response.status_code == 409:
        raise exceptions.CosmosResourceExistsError(message=data, response=response)
    if response.status_code == 412:
        raise exceptions.CosmosAccessConditionFailedError(message=data, response=response)
    if response.status_code >= 400:
        raise exceptions.CosmosHttpResponseError(message=data, response=response)

    result = None
    if data:
        try:
            result = json.loads(data)
        except Exception as e:
            raise DecodeError(
                message="Failed to decode JSON data: {}".format(e),
                response=response,
                error=e) from e

    return result, headers


def _is_availability_strategy_applicable(request_params: RequestObject) -> bool:
    """Determine if availability strategy should be applied to the request.
    
    :param request_params: Request parameters containing operation details
    :type request_params: ~azure.cosmos._request_object.RequestObject
    :returns: True if availability strategy should be applied, False otherwise
    :rtype: bool
    """
    return (request_params.availability_strategy_config is not None and
            not request_params.is_hedging_request and
            request_params.resource_type == ResourceType.Document and
            (not _OperationType.IsWriteOperation(request_params.operation_type) or
             request_params.retry_write > 0))


def _replace_url_prefix(original_url, new_prefix):
    parts = original_url.split('/', 3)

    if not new_prefix.endswith('/'):
        new_prefix += '/'

    new_url = new_prefix + parts[3] if len(parts) > 3 else new_prefix

    return new_url


def _PipelineRunFunction(pipeline_client, request, **kwargs):
    # pylint: disable=protected-access

    return pipeline_client._pipeline.run(request, **kwargs)

def SynchronizedRequest(
        client,
        request_params,
        global_endpoint_manager,
        connection_policy,
        pipeline_client,
        request,
        request_data,
        **kwargs
):
    """Performs one synchronized http request according to the parameters.

    :param object client: Document client instance
    :param request_params: Request parameters containing operation details
    :type request_params: ~azure.cosmos._request_object.RequestObject
    :param _GlobalEndpointManager global_endpoint_manager:
    :param documents.ConnectionPolicy connection_policy:
    :param azure.core.PipelineClient pipeline_client: PipelineClient to process the request.
    :param HttpRequest request: the HTTP request to be sent
    :param (str, unicode, file-like stream object, dict, list or None) request_data: the data to be sent in the request
    :return: tuple of (result, headers)
    :rtype: tuple of (dict dict)
    """
    request.data = _request_body_from_data(request_data)
    if request.data and isinstance(request.data, str):
        request.headers[http_constants.HttpHeaders.ContentLength] = len(request.data)
    elif request.data is None:
        request.headers[http_constants.HttpHeaders.ContentLength] = 0

    # Handle hedging if availability strategy is applicable
    if _is_availability_strategy_applicable(request_params):
        return _availability_strategy_handler.execute_with_hedging(
            request_params,
            global_endpoint_manager,
            request,
            lambda req_param, r: _retry_utility.Execute(
                client,
                global_endpoint_manager,
                _Request,
                req_param,
                connection_policy,
                pipeline_client,
                r,
                **kwargs
            )
        )

    # Pass _Request function with its parameters to retry_utility's Execute method that wraps the call with retries
    return _retry_utility.Execute(
        client,
        global_endpoint_manager,
        _Request,
        request_params,
        connection_policy,
        pipeline_client,
        request,
        **kwargs
    )<|MERGE_RESOLUTION|>--- conflicted
+++ resolved
@@ -29,17 +29,11 @@
 
 from azure.core.exceptions import DecodeError  # type: ignore
 
-<<<<<<< HEAD
-from . import _retry_utility, _availability_strategy_handler
-from . import exceptions
-from . import http_constants
+from . import exceptions, http_constants, _retry_utility, _availability_strategy_handler
 from ._request_object import RequestObject
+from ._utils import get_user_agent_features
 from .documents import _OperationType
 from .http_constants import ResourceType
-=======
-from . import exceptions, http_constants, _retry_utility
-from ._utils import get_user_agent_features
->>>>>>> bc745f01
 
 
 def _is_readable_stream(obj):
