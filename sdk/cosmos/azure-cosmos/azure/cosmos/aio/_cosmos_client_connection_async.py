# The MIT License (MIT)
# Copyright (c) 2021 Microsoft Corporation

# Permission is hereby granted, free of charge, to any person obtaining a copy
# of this software and associated documentation files (the "Software"), to deal
# in the Software without restriction, including without limitation the rights
# to use, copy, modify, merge, publish, distribute, sublicense, and/or sell
# copies of the Software, and to permit persons to whom the Software is
# furnished to do so, subject to the following conditions:

# The above copyright notice and this permission notice shall be included in all
# copies or substantial portions of the Software.

# THE SOFTWARE IS PROVIDED "AS IS", WITHOUT WARRANTY OF ANY KIND, EXPRESS OR
# IMPLIED, INCLUDING BUT NOT LIMITED TO THE WARRANTIES OF MERCHANTABILITY,
# FITNESS FOR A PARTICULAR PURPOSE AND NONINFRINGEMENT. IN NO EVENT SHALL THE
# AUTHORS OR COPYRIGHT HOLDERS BE LIABLE FOR ANY CLAIM, DAMAGES OR OTHER
# LIABILITY, WHETHER IN AN ACTION OF CONTRACT, TORT OR OTHERWISE, ARISING FROM,
# OUT OF OR IN CONNECTION WITH THE SOFTWARE OR THE USE OR OTHER DEALINGS IN THE
# SOFTWARE.

# pylint: disable=protected-access,too-many-lines

"""Document client class for the Azure Cosmos database service.
"""
import os
from urllib.parse import urlparse
import uuid
from typing import (
    Callable, Dict, Any, Iterable, Mapping, Optional, List,
    Sequence, Tuple, Type, Union, cast
)

from typing_extensions import TypedDict
from urllib3.util.retry import Retry

from azure.core.async_paging import AsyncItemPaged
from azure.core.credentials_async import AsyncTokenCredential
from azure.core import AsyncPipelineClient
from azure.core.pipeline.transport import HttpRequest, AsyncHttpResponse  # pylint: disable=no-legacy-azure-core-http-response-import
from azure.core.pipeline.policies import (
    AsyncHTTPPolicy,
    ContentDecodePolicy,
    HeadersPolicy,
    UserAgentPolicy,
    NetworkTraceLoggingPolicy,
    CustomHookPolicy,
    DistributedTracingPolicy,
    ProxyPolicy)
from azure.core.utils import CaseInsensitiveDict

from azure.cosmos import CrossRegionHedgingStrategy
from azure.cosmos.aio._global_partition_endpoint_manager_circuit_breaker_async import (
    _GlobalPartitionEndpointManagerForCircuitBreakerAsync)
from ._read_items_helper_async import ReadItemsHelperAsync

from .. import _base as base
from .._base import _build_properties_cache
from .. import documents
from .._change_feed.aio.change_feed_iterable import ChangeFeedIterable
from .._change_feed.change_feed_state import ChangeFeedState
from .._change_feed.feed_range_internal import FeedRangeInternalEpk
from .._routing import routing_range
from ..documents import ConnectionPolicy, DatabaseAccount
from .._constants import _Constants as Constants
from .._cosmos_responses import CosmosDict, CosmosList
from .. import http_constants, exceptions
from . import _query_iterable_async as query_iterable
from .. import _runtime_constants as runtime_constants
from .. import _request_object
from . import _asynchronous_request as asynchronous_request
from .._routing.aio.routing_map_provider import SmartRoutingMapProvider
from ._retry_utility_async import _ConnectionRetryPolicy
from .. import _session
from .. import _utils
from ..partition_key import (
    _Undefined,
    _PartitionKeyKind,
    _SequentialPartitionKeyType,
    _return_undefined_or_empty_partition_key,
    NonePartitionKeyValue, _Empty,
    _build_partition_key_from_properties,
)
from ._auth_policy_async import AsyncCosmosBearerTokenCredentialPolicy
from .._cosmos_http_logging_policy import CosmosHttpLoggingPolicy
from .._range_partition_resolver import RangePartitionResolver


PartitionKeyType = Union[str, int, float, bool, Sequence[Union[str, int, float, bool, None]], Type[NonePartitionKeyValue]]  # pylint: disable=line-too-long


class CredentialDict(TypedDict, total=False):
    masterKey: str
    resourceTokens: Mapping[str, Any]
    permissionFeed: Iterable[Mapping[str, Any]]
    clientSecretCredential: AsyncTokenCredential


class CosmosClientConnection:  # pylint: disable=too-many-public-methods,too-many-instance-attributes
    """Represents a document client.

    Provides a client-side logical representation of the Azure Cosmos
    service. This client is used to configure and execute requests against the
    service.

    The service client encapsulates the endpoint and credentials used to access
    the Azure Cosmos service.
    """

    class _QueryCompatibilityMode:
        Default = 0
        Query = 1
        SqlQuery = 2

    # default number precisions
    _DefaultNumberHashPrecision = 3
    _DefaultNumberRangePrecision = -1

    # default string precision
    _DefaultStringHashPrecision = 3
    _DefaultStringRangePrecision = -1

    def __init__( # pylint: disable=too-many-statements
            self,
            url_connection: str,
            auth: CredentialDict,
            connection_policy: Optional[ConnectionPolicy] = None,
            consistency_level: Optional[str] = None,
            availability_strategy: Optional[CrossRegionHedgingStrategy] = None,
            **kwargs: Any
    ) -> None:
        """
        :param str url_connection:
            The URL for connecting to the DB server.
        :param dict auth:
            Contains 'masterKey' or 'resourceTokens', where
            auth['masterKey'] is the default authorization key to use to
            create the client, and auth['resourceTokens'] is the alternative
            authorization key.
        :param documents.ConnectionPolicy connection_policy:
            The connection policy for the client.
        :param documents.ConsistencyLevel consistency_level:
            The default consistency policy for client operations.

        """
        self.client_id = str(uuid.uuid4())
        self.url_connection = url_connection
        self.availability_strategy = availability_strategy
        self.master_key: Optional[str] = None
        self.resource_tokens: Optional[Mapping[str, Any]] = None
        self.aad_credentials: Optional[AsyncTokenCredential] = None
        if auth is not None:
            self.master_key = auth.get("masterKey")
            self.resource_tokens = auth.get("resourceTokens")
            self.aad_credentials = auth.get("clientSecretCredential")

            if auth.get("permissionFeed"):
                self.resource_tokens = {}
                for permission_feed in auth["permissionFeed"]:
                    resource_parts = permission_feed["resource"].split("/")
                    id_ = resource_parts[-1]
                    self.resource_tokens[id_] = permission_feed["_token"]

        self.connection_policy = connection_policy or ConnectionPolicy()
        self.partition_resolvers: Dict[str, RangePartitionResolver] = {}
        self.__container_properties_cache: Dict[str, Dict[str, Any]] = {}
        self.default_headers: Dict[str, Any] = {
            http_constants.HttpHeaders.CacheControl: "no-cache",
            http_constants.HttpHeaders.Version: http_constants.Versions.CurrentVersion,
            # For single partition query with aggregate functions we would try to accumulate the results on the SDK.
            # We need to set continuation as not expected.
            http_constants.HttpHeaders.IsContinuationExpected: False,
        }

        throughput_bucket = kwargs.pop('throughput_bucket', None)
        if throughput_bucket:
            self.default_headers[http_constants.HttpHeaders.ThroughputBucket] = throughput_bucket

        if consistency_level is not None:
            self.default_headers[http_constants.HttpHeaders.ConsistencyLevel] = consistency_level

        # Keeps the latest response headers from the server.
        self.last_response_headers: CaseInsensitiveDict = CaseInsensitiveDict()
        self.UseMultipleWriteLocations = False
        self._global_endpoint_manager = _GlobalPartitionEndpointManagerForCircuitBreakerAsync(self)

        retry_policy = None
        if isinstance(self.connection_policy.ConnectionRetryConfiguration, AsyncHTTPPolicy):
            retry_policy = self.connection_policy.ConnectionRetryConfiguration
        elif isinstance(self.connection_policy.ConnectionRetryConfiguration, int):
            retry_policy = _ConnectionRetryPolicy(total=self.connection_policy.ConnectionRetryConfiguration)
        elif isinstance(self.connection_policy.ConnectionRetryConfiguration, Retry):
            # Convert a urllib3 retry policy to a Pipeline policy
            retry_policy = _ConnectionRetryPolicy(
                retry_total=self.connection_policy.ConnectionRetryConfiguration.total,
                retry_connect=self.connection_policy.ConnectionRetryConfiguration.connect,
                retry_read=self.connection_policy.ConnectionRetryConfiguration.read,
                retry_status=self.connection_policy.ConnectionRetryConfiguration.status,
                retry_backoff_max=self.connection_policy.ConnectionRetryConfiguration.DEFAULT_BACKOFF_MAX,
                retry_on_status_codes=list(self.connection_policy.ConnectionRetryConfiguration.status_forcelist),
                retry_backoff_factor=self.connection_policy.ConnectionRetryConfiguration.backoff_factor
            )
        else:
            raise TypeError(
                "Unsupported retry policy. Must be an azure.cosmos.ConnectionRetryPolicy, int, or urllib3.Retry")

        proxies = kwargs.pop('proxies', {})
        if self.connection_policy.ProxyConfiguration and self.connection_policy.ProxyConfiguration.Host:
            host = self.connection_policy.ProxyConfiguration.Host
            url = urlparse(host)
            proxy = host if url.port else host + ":" + str(self.connection_policy.ProxyConfiguration.Port)
            proxies.update({url.scheme: proxy})

        suffix = kwargs.pop('user_agent_suffix', None)
        self._user_agent = _utils.get_user_agent_async(suffix)

        credentials_policy = None
        if self.aad_credentials:
            scope_override = os.environ.get(Constants.AAD_SCOPE_OVERRIDE, "")
            if scope_override:
                scope = scope_override
            else:
                scope = base.create_scope_from_url(self.url_connection)
            credentials_policy = AsyncCosmosBearerTokenCredentialPolicy(self.aad_credentials, scope)
        self._enable_diagnostics_logging = kwargs.pop("enable_diagnostics_logging", False)
        policies = [
            HeadersPolicy(**kwargs),
            ProxyPolicy(proxies=proxies),
            UserAgentPolicy(base_user_agent=self._user_agent, **kwargs),
            ContentDecodePolicy(),
            retry_policy,
            credentials_policy,
            CustomHookPolicy(**kwargs),
            NetworkTraceLoggingPolicy(**kwargs),
            DistributedTracingPolicy(**kwargs),
            CosmosHttpLoggingPolicy(
                logger=kwargs.pop("logger", None),
                enable_diagnostics_logging=self._enable_diagnostics_logging,
                global_endpoint_manager=self._global_endpoint_manager,
                **kwargs
            ),
        ]

        transport = kwargs.pop("transport", None)
        self.pipeline_client: AsyncPipelineClient[HttpRequest, AsyncHttpResponse] = AsyncPipelineClient(
            base_url=url_connection,
            transport=transport,
            policies=policies
        )
        self._setup_kwargs: Dict[str, Any] = kwargs
        self.session: Optional[_session.Session] = None

        # Query compatibility mode.
        # Allows to specify compatibility mode used by client when making query requests. Should be removed when
        # application/sql is no longer supported.
        self._query_compatibility_mode: int = CosmosClientConnection._QueryCompatibilityMode.Default

        # Routing map provider
        self._routing_map_provider: SmartRoutingMapProvider = SmartRoutingMapProvider(self)

    @property
    def _container_properties_cache(self) -> Dict[str, Dict[str, Any]]:
        """Gets the container properties cache from the client.
        :returns: the container properties cache for the client.
        :rtype: Dict[str, Dict[str, Any]]"""
        return self.__container_properties_cache

    def _set_container_properties_cache(self, container_link: str, properties: Optional[Dict[str, Any]]) -> None:
        """Sets the container properties cache for the specified container.

        This will only update the properties cache for a specified container.
        :param container_link: The container link will be used as the key to cache the container properties.
        :type container_link: str
        :param properties: These are the container properties to cache.
        :type properties:  Optional[Dict[str, Any]]"""
        if properties:
            self.__container_properties_cache[container_link] = properties
            self.__container_properties_cache[properties["_rid"]] = properties
        else:
            self.__container_properties_cache[container_link] = {}

    @property
    def _Session(self) -> Optional[_session.Session]:
        """Gets the session object from the client.
         :returns: the session for the client.
         :rtype: _session.Session
        """
        return self.session

    @_Session.setter
    def _Session(self, session: Optional[_session.Session]) -> None:
        """Sets a session object on the document client.

        This will override the existing session
        :param _session.Session session: the client session to set.
        """
        self.session = session

    @property
    def _WriteEndpoint(self) -> str:
        """Gets the current write endpoint for a geo-replicated database account.
        :returns: the write endpoint for the database account
        :rtype: str
        """
        return self._global_endpoint_manager.get_write_endpoint()

    @property
    def _ReadEndpoint(self) -> str:
        """Gets the current read endpoint for a geo-replicated database account.
        :returns: the read endpoint for the database account
        :rtype: str
        """
        return self._global_endpoint_manager.get_read_endpoint()

    async def _setup(self) -> None:
        if 'database_account' not in self._setup_kwargs:
            database_account, _ = await self._global_endpoint_manager._GetDatabaseAccount(
                **self._setup_kwargs
            )
            self._setup_kwargs['database_account'] = database_account
            await self._global_endpoint_manager.force_refresh_on_startup(self._setup_kwargs['database_account'])
        else:
            database_account = self._setup_kwargs['database_account']

        # Save the choice that was made (either None or some value) and branch to set or get the consistency
        if self.default_headers.get(http_constants.HttpHeaders.ConsistencyLevel):
            user_defined_consistency = self.default_headers[http_constants.HttpHeaders.ConsistencyLevel]
        else:
            # Use database_account if no consistency passed in to verify consistency level to be used
            user_defined_consistency = self._check_if_account_session_consistency(database_account)

        if user_defined_consistency == documents.ConsistencyLevel.Session:
            # create a Session if the user wants Session consistency
            self.session = _session.Session(self.url_connection)
        else:
            self.session = None

    def _check_if_account_session_consistency(self, database_account: DatabaseAccount) -> Optional[str]:
        """Checks account consistency level to set header if needed.

        :param database_account: The database account to be used to check consistency levels
        :type database_account: ~azure.cosmos.documents.DatabaseAccount
        :returns consistency_level: the account consistency level
        :rtype: str
        """
        # Set to default level present in account
        user_consistency_policy = database_account.ConsistencyPolicy
        if user_consistency_policy:
            consistency_level = user_consistency_policy[Constants.DefaultConsistencyLevel]
            if consistency_level == documents.ConsistencyLevel.Session:
                # We only set the header if we're using session consistency in the account in order to keep
                # the current update_session logic which uses the header
                self.default_headers[http_constants.HttpHeaders.ConsistencyLevel] = consistency_level
            return consistency_level
        return None

    def _GetDatabaseIdWithPathForUser(
        self,
        database_link: str,
        user: Mapping[str, Any]
    ) -> Tuple[Optional[str], str]:
        base._validate_resource(user)
        path = base.GetPathFromLink(database_link, http_constants.ResourceType.User)
        database_id = base.GetResourceIdOrFullNameFromLink(database_link)
        return database_id, path

    def _GetContainerIdWithPathForSproc(
        self,
        collection_link: str,
        sproc: Mapping[str, Any]
    ) -> Tuple[Optional[str], str, Dict[str, Any]]:
        base._validate_resource(sproc)
        sproc = dict(sproc)
        if sproc.get("serverScript"):
            sproc["body"] = str(sproc.pop("serverScript", ""))
        elif sproc.get("body"):
            sproc["body"] = str(sproc["body"])
        path = base.GetPathFromLink(collection_link, http_constants.ResourceType.StoredProcedure)
        collection_id = base.GetResourceIdOrFullNameFromLink(collection_link)
        return collection_id, path, sproc

    def _GetContainerIdWithPathForTrigger(
        self,
        collection_link: str,
        trigger: Mapping[str, Any]
    ) -> Tuple[Optional[str], str, Dict[str, Any]]:
        base._validate_resource(trigger)
        trigger = dict(trigger)
        if trigger.get("serverScript"):
            trigger["body"] = str(trigger.pop("serverScript", ""))
        elif trigger.get("body"):
            trigger["body"] = str(trigger["body"])

        path = base.GetPathFromLink(collection_link, http_constants.ResourceType.Trigger)
        collection_id = base.GetResourceIdOrFullNameFromLink(collection_link)
        return collection_id, path, trigger

    def _GetContainerIdWithPathForUDF(
        self,
        collection_link: str,
        udf: Mapping[str, Any]
    ) -> Tuple[Optional[str], str, Dict[str, Any]]:
        base._validate_resource(udf)
        udf = dict(udf)
        if udf.get("serverScript"):
            udf["body"] = str(udf.pop("serverScript", ""))
        elif udf.get("body"):
            udf["body"] = str(udf["body"])

        path = base.GetPathFromLink(collection_link, http_constants.ResourceType.UserDefinedFunction)
        collection_id = base.GetResourceIdOrFullNameFromLink(collection_link)
        return collection_id, path, udf

    async def GetDatabaseAccount(
        self,
        url_connection: Optional[str] = None,
        **kwargs: Any
    ) -> documents.DatabaseAccount:
        """Gets database account info.

        :param str url_connection: the endpoint used to get the database account
        :return:
            The Database Account.
        :rtype:
            documents.DatabaseAccount

        """
        if url_connection is None:
            url_connection = self.url_connection

        initial_headers = dict(self.default_headers)
        headers = base.GetHeaders(self, initial_headers, "get", "", "", "",
                                  documents._OperationType.Read, {},
                                  client_id=self.client_id)  # path  # id  # type

        request_params = _request_object.RequestObject(http_constants.ResourceType.DatabaseAccount,
                                                       documents._OperationType.Read,
                                                       headers, endpoint_override=url_connection)

        result, self.last_response_headers = await self.__Get("", request_params, headers, **kwargs)
        database_account = documents.DatabaseAccount()
        database_account.DatabasesLink = "/dbs/"
        database_account.MediaLink = "/media/"
        if http_constants.HttpHeaders.MaxMediaStorageUsageInMB in self.last_response_headers:
            database_account.MaxMediaStorageUsageInMB = self.last_response_headers[
                http_constants.HttpHeaders.MaxMediaStorageUsageInMB
            ]
        if http_constants.HttpHeaders.CurrentMediaStorageUsageInMB in self.last_response_headers:
            database_account.CurrentMediaStorageUsageInMB = self.last_response_headers[
                http_constants.HttpHeaders.CurrentMediaStorageUsageInMB
            ]
        database_account.ConsistencyPolicy = result.get(Constants.UserConsistencyPolicy)

        # WritableLocations and ReadableLocations fields will be available only for geo-replicated database accounts
        if Constants.WritableLocations in result:
            database_account._WritableLocations = result[Constants.WritableLocations]
        if Constants.ReadableLocations in result:
            database_account._ReadableLocations = result[Constants.ReadableLocations]
        if Constants.EnableMultipleWritableLocations in result:
            database_account._EnableMultipleWritableLocations = result[
                Constants.EnableMultipleWritableLocations
            ]

        self.UseMultipleWriteLocations = (
                self.connection_policy.UseMultipleWriteLocations and database_account._EnableMultipleWritableLocations
        )
        return database_account

    async def _GetDatabaseAccountCheck(
            self,
            url_connection: Optional[str] = None,
            **kwargs: Any
    ):
        """Gets database account info.

        :param str url_connection: the endpoint used to get the database account
        :return: The Database Account.
        :rtype: documents.DatabaseAccount
        """
        if url_connection is None:
            url_connection = self.url_connection

        initial_headers = dict(self.default_headers)
        headers = base.GetHeaders(self, initial_headers, "get", "", "", "",
                                  documents._OperationType.Read, {},
                                  client_id=self.client_id)  # path  # id  # type

        request_params = _request_object.RequestObject(http_constants.ResourceType.DatabaseAccount,
                                                       documents._OperationType.Read,
                                                       headers,
                                                       endpoint_override=url_connection)
        await self.__Get("", request_params, headers, **kwargs)

    async def CreateDatabase(
        self,
        database: Dict[str, Any],
        options: Optional[Mapping[str, Any]] = None,
        **kwargs: Any
    ) -> Dict[str, Any]:
        """Creates a database.

        :param dict database:
            The Azure Cosmos database to create.
        :param dict options:
            The request options for the request.
        :return:
            The Database that was created.
        :rtype: dict

        """
        if options is None:
            options = {}

        base._validate_resource(database)
        path = "/dbs"
        return await self.Create(database, path, http_constants.ResourceType.Database, None, None, options, **kwargs)

    async def CreateUser(
        self,
        database_link: str,
        user: Dict[str, Any],
        options: Optional[Mapping[str, Any]] = None,
        **kwargs: Any
    ) -> Dict[str, Any]:
        """Creates a user.

        :param str database_link:
            The link to the database.
        :param dict user:
            The Azure Cosmos user to create.
        :param dict options:
            The request options for the request.
        :return:
            The created User.
        :rtype:
            dict

        """
        if options is None:
            options = {}

        database_id, path = self._GetDatabaseIdWithPathForUser(database_link, user)
        return await self.Create(user, path, http_constants.ResourceType.User, database_id, None, options, **kwargs)

    async def CreateContainer(
        self,
        database_link: str,
        collection: Dict[str, Any],
        options: Optional[Mapping[str, Any]] = None,
        **kwargs: Any
    ):
        """Creates a collection in a database.

        :param str database_link:
            The link to the database.
        :param dict collection:
            The Azure Cosmos collection to create.
        :param dict options:
            The request options for the request.
        :return: The Collection that was created.
        :rtype: dict

        """
        if options is None:
            options = {}

        base._validate_resource(collection)
        path = base.GetPathFromLink(database_link, http_constants.ResourceType.Collection)
        database_id = base.GetResourceIdOrFullNameFromLink(database_link)
        return await self.Create(collection, path, http_constants.ResourceType.Collection, database_id, None,
                                 options, **kwargs)

    async def CreateItem(
        self,
        database_or_container_link: str,
        document: Dict[str, Any],
        options: Optional[Mapping[str, Any]] = None,
        **kwargs: Any
    ) -> CosmosDict:
        """Creates a document in a collection.

        :param str database_or_container_link:
            The link to the database when using partitioning, otherwise link to the document collection.
        :param dict document:
            The Azure Cosmos document to create.
        :param dict options:
            The request options for the request.
        :return:
            The created Document.
        :rtype:
            CosmosDict

        """
        # Python's default arguments are evaluated once when the function is defined,
        # not each time the function is called (like it is in say, Ruby). This means
        # that if you use a mutable default argument and mutate it, you will and have
        # mutated that object for all future calls to the function as well. So, using
        # a non-mutable default in this case(None) and assigning an empty dict(mutable)
        # inside the method For more details on this gotcha, please refer
        # http://docs.python-guide.org/en/latest/writing/gotchas/
        if options is None:
            options = {}

        # We check the link to be document collection link since it can be database
        # link in case of client side partitioning
        collection_id, document, path = self._GetContainerIdWithPathForItem(
            database_or_container_link, document, options
        )

        if base.IsItemContainerLink(database_or_container_link):
            options = await self._AddPartitionKey(database_or_container_link, document, options)

        return await self.Create(document, path, http_constants.ResourceType.Document, collection_id, None,
                                 options, **kwargs)

    async def CreatePermission(
        self,
        user_link: str,
        permission: Dict[str, Any],
        options: Optional[Mapping[str, Any]] = None,
        **kwargs: Any
    ) -> Dict[str, Any]:
        """Creates a permission for a user.

        :param str user_link:
            The link to the user entity.
        :param dict permission:
            The Azure Cosmos user permission to create.
        :param dict options:
            The request options for the request.
        :return:
            The created Permission.
        :rtype:
            dict

        """
        if options is None:
            options = {}

        path, user_id = self._GetUserIdWithPathForPermission(permission, user_link)
        return await self.Create(permission, path, "permissions", user_id, None, options, **kwargs)

    async def CreateUserDefinedFunction(
        self,
        collection_link: str,
        udf: Dict[str, Any],
        options: Optional[Mapping[str, Any]] = None,
        **kwargs: Any
    ) -> Dict[str, Any]:
        """Creates a user-defined function in a collection.

        :param str collection_link:
            The link to the collection.
        :param str udf:
        :param dict options:
            The request options for the request.
        :return:
            The created UDF.
        :rtype:
            dict

        """
        if options is None:
            options = {}

        collection_id, path, udf = self._GetContainerIdWithPathForUDF(collection_link, udf)
        return await self.Create(udf, path, http_constants.ResourceType.UserDefinedFunction, collection_id, None,
                                 options, **kwargs)

    async def CreateTrigger(
        self,
        collection_link: str,
        trigger: Dict[str, Any],
        options: Optional[Mapping[str, Any]] = None,
        **kwargs: Any
    ) -> Dict[str, Any]:
        """Creates a trigger in a collection.

        :param str collection_link:
            The link to the document collection.
        :param dict trigger:
        :param dict options:
            The request options for the request.
        :return:
            The created Trigger.
        :rtype:
            dict

        """
        if options is None:
            options = {}

        collection_id, path, trigger = self._GetContainerIdWithPathForTrigger(collection_link, trigger)
        return await self.Create(trigger, path, http_constants.ResourceType.Trigger, collection_id, None,
                                 options, **kwargs)

    async def CreateStoredProcedure(
        self,
        collection_link: str,
        sproc: Dict[str, Any],
        options: Optional[Mapping[str, Any]] = None,
        **kwargs
    ) -> Dict[str, Any]:
        """Creates a stored procedure in a collection.

        :param str collection_link:
            The link to the document collection.
        :param str sproc:
        :param dict options:
            The request options for the request.
        :return:
            The created Stored Procedure.
        :rtype:
            dict

        """
        if options is None:
            options = {}

        collection_id, path, sproc = self._GetContainerIdWithPathForSproc(collection_link, sproc)
        return await self.Create(sproc, path, http_constants.ResourceType.StoredProcedure, collection_id, None,
                                 options, **kwargs)

    async def ExecuteStoredProcedure(
        self,
        sproc_link: str,
        params: Optional[Union[Dict[str, Any], List[Dict[str, Any]]]],
        options: Optional[Mapping[str, Any]] = None,
        **kwargs: Any
    ) -> Dict[str, Any]:
        """Executes a store procedure.

        :param str sproc_link:
            The link to the stored procedure.
        :param dict params:
            List or None
        :param dict options:
            The request options for the request.
        :return:
            The Stored Procedure response.
        :rtype:
            dict

        """
        if options is None:
            options = {}

        initial_headers = dict(self.default_headers)
        initial_headers.update({http_constants.HttpHeaders.Accept: (runtime_constants.MediaTypes.Json)})

        if params and not isinstance(params, list):
            params = [params]

        path = base.GetPathFromLink(sproc_link)
        sproc_id = base.GetResourceIdOrFullNameFromLink(sproc_link)
        headers = base.GetHeaders(self, initial_headers, "post", path, sproc_id,
                                  http_constants.ResourceType.StoredProcedure,
                                  documents._OperationType.ExecuteJavaScript, options)

        # ExecuteStoredProcedure will use WriteEndpoint since it uses POST operation
        request_params = _request_object.RequestObject(http_constants.ResourceType.StoredProcedure,
                                                       documents._OperationType.ExecuteJavaScript, headers)
        request_params.set_excluded_location_from_options(options)
        result, self.last_response_headers = await self.__Post(path, request_params, params, headers, **kwargs)
        return result

    async def Create(
        self,
        body: Dict[str, Any],
        path: str,
        resource_type: str,
        id: Optional[str],
        initial_headers: Optional[Mapping[str, Any]],
        options: Optional[Mapping[str, Any]] = None,
        **kwargs: Any
    ) -> CosmosDict:
        """Creates an Azure Cosmos resource and returns it.

        :param dict body:
        :param str path:
        :param str resource_type:
        :param str id:
        :param dict initial_headers:
        :param dict options:
            The request options for the request.
        :return:
            The created Azure Cosmos resource.
        :rtype:
            CosmosDict

        """
        response_hook = kwargs.pop("response_hook", None)
        if options is None:
            options = {}

        initial_headers = initial_headers or self.default_headers
        headers = base.GetHeaders(self, initial_headers, "post", path, id, resource_type,
                                  documents._OperationType.Create, options)
        # Create will use WriteEndpoint since it uses POST operation
        request_params = _request_object.RequestObject(resource_type,
                                                       documents._OperationType.Create,
                                                       headers,
                                                       options.get("partitionKey", None))
        request_params.set_excluded_location_from_options(options)
        await base.set_session_token_header_async(self, headers, path, request_params, options)
        request_params.set_retry_write(options, self.connection_policy.RetryNonIdempotentWrites)
        request_params.set_availability_strategy(options, self.availability_strategy)
        result, last_response_headers = await self.__Post(path, request_params, body, headers, **kwargs)
        self.last_response_headers = last_response_headers

        # update session for write request
        self._UpdateSessionIfRequired(headers, result, last_response_headers)
        if response_hook:
            response_hook(last_response_headers, result)
        return CosmosDict(result, response_headers=last_response_headers)

    async def UpsertUser(
        self,
        database_link: str,
        user: Dict[str, Any],
        options: Optional[Mapping[str, Any]] = None,
        **kwargs: Any
    ) -> Dict[str, Any]:
        """Upserts a user.

        :param str database_link:
            The link to the database.
        :param dict user:
            The Azure Cosmos user to upsert.
        :param dict options:
            The request options for the request.
        :return:
            The upserted User.
        :rtype: dict
        """
        if options is None:
            options = {}

        database_id, path = self._GetDatabaseIdWithPathForUser(database_link, user)
        return await self.Upsert(user, path, http_constants.ResourceType.User, database_id, None, options, **kwargs)

    async def UpsertPermission(
        self,
        user_link: str,
        permission: Dict[str, Any],
        options: Optional[Mapping[str, Any]] = None,
        **kwargs: Any
    ) -> Dict[str, Any]:
        """Upserts a permission for a user.

        :param str user_link:
            The link to the user entity.
        :param dict permission:
            The Azure Cosmos user permission to upsert.
        :param dict options:
            The request options for the request.
        :return:
            The upserted permission.
        :rtype:
            dict

        """
        if options is None:
            options = {}

        path, user_id = self._GetUserIdWithPathForPermission(permission, user_link)
        return await self.Upsert(permission, path, "permissions", user_id, None, options, **kwargs)

    async def UpsertItem(
        self,
        database_or_container_link: str,
        document: Dict[str, Any],
        options: Optional[Mapping[str, Any]] = None,
        **kwargs: Any
    ) -> CosmosDict:
        """Upserts a document in a collection.

        :param str database_or_container_link:
            The link to the database when using partitioning, otherwise link to the document collection.
        :param dict document:
            The Azure Cosmos document to upsert.
        :param dict options:
            The request options for the request.
        :return:
            The upserted Document.
        :rtype:
            CosmosDict

        """
        # Python's default arguments are evaluated once when the function is defined,
        # not each time the function is called (like it is in say, Ruby). This means
        # that if you use a mutable default argument and mutate it, you will and have
        # mutated that object for all future calls to the function as well. So, using
        # a non-mutable deafult in this case(None) and assigning an empty dict(mutable)
        # inside the method For more details on this gotcha, please refer
        # http://docs.python-guide.org/en/latest/writing/gotchas/
        if options is None:
            options = {}

        # We check the link to be document collection link since it can be database
        # link in case of client side partitioning
        if base.IsItemContainerLink(database_or_container_link):
            options = await self._AddPartitionKey(database_or_container_link, document, options)

        collection_id, document, path = self._GetContainerIdWithPathForItem(
            database_or_container_link, document, options
        )
        return await self.Upsert(document, path, http_constants.ResourceType.Document, collection_id, None,
                                 options, **kwargs)

    async def Upsert(
        self,
        body: Dict[str, Any],
        path: str,
        resource_type: str,
        id: Optional[str],
        initial_headers: Optional[Mapping[str, Any]],
        options: Optional[Mapping[str, Any]] = None,
        **kwargs: Any
    ) -> CosmosDict:
        """Upserts an Azure Cosmos resource and returns it.

        :param dict body:
        :param str path:
        :param str resource_type:
        :param str id:
        :param dict initial_headers:
        :param dict options:
            The request options for the request.
        :return:
            The upserted Azure Cosmos resource.
        :rtype:
            CosmosDict

        """
        response_hook = kwargs.pop("response_hook", None)
        if options is None:
            options = {}

        initial_headers = initial_headers or self.default_headers
        headers = base.GetHeaders(self, initial_headers, "post", path, id, resource_type,
                                    documents._OperationType.Upsert, options)
        headers[http_constants.HttpHeaders.IsUpsert] = True

        # Upsert will use WriteEndpoint since it uses POST operation
        request_params = _request_object.RequestObject(resource_type,
                                                       documents._OperationType.Upsert,
                                                       headers,
                                                       options.get("partitionKey", None))
        request_params.set_excluded_location_from_options(options)
        await base.set_session_token_header_async(self, headers, path, request_params, options)
        request_params.set_retry_write(options, self.connection_policy.RetryNonIdempotentWrites)
        request_params.set_availability_strategy(options, self.availability_strategy)
        result, last_response_headers = await self.__Post(path, request_params, body, headers, **kwargs)
        self.last_response_headers = last_response_headers
        # update session for write request
        self._UpdateSessionIfRequired(headers, result, last_response_headers)
        if response_hook:
            response_hook(last_response_headers, result)
        return CosmosDict(result, response_headers=last_response_headers)

    async def __Post(
        self,
        path: str,
        request_params: _request_object.RequestObject,
        body: Optional[Union[str, List[Dict[str, Any]], Dict[str, Any]]],
        req_headers: Dict[str, Any],
        **kwargs: Any
    ) -> Tuple[Dict[str, Any], CaseInsensitiveDict]:
        """Azure Cosmos 'POST' async http request.

        :param str path: the url to be used for the request.
        :param ~azure.cosmos._request_object.RequestObject request_params: the request parameters.
        :param Union[str, List[Dict[str, Any]], Dict[Any, Any]] body: the request body.
        :param Dict[str, Any] req_headers: the request headers.
        :return: Tuple of (result, headers).
        :rtype: tuple of (dict, dict)
        """
        request = self.pipeline_client.post(url=path, headers=req_headers)
        return await asynchronous_request.AsynchronousRequest(
            client=self,
            request_params=request_params,
            global_endpoint_manager=self._global_endpoint_manager,
            connection_policy=self.connection_policy,
            pipeline_client=self.pipeline_client,
            request=request,
            request_data=body,
            **kwargs
        )

    async def ReadDatabase(
        self,
        database_link: str,
        options: Optional[Mapping[str, Any]] = None,
        **kwargs: Any
    ) -> Dict[str, Any]:
        """Reads a database.

        :param str database_link:
            The link to the database.
        :param dict options:
            The request options for the request.
        :return:
            The Database that was read.
        :rtype: dict

        """
        if options is None:
            options = {}

        path = base.GetPathFromLink(database_link)
        database_id = base.GetResourceIdOrFullNameFromLink(database_link)
        return await self.Read(path, http_constants.ResourceType.Database, database_id, None, options, **kwargs)

    async def ReadContainer(
        self,
        collection_link: str,
        options: Optional[Mapping[str, Any]] = None,
        **kwargs: Any
    ) -> Dict[str, Any]:
        """Reads a collection.

        :param str collection_link:
            The link to the document collection.
        :param dict options:
            The request options for the request.

        :return:
            The read Collection.
        :rtype:
            dict

        """
        if options is None:
            options = {}

        path = base.GetPathFromLink(collection_link)
        collection_id = base.GetResourceIdOrFullNameFromLink(collection_link)
        return await self.Read(path, http_constants.ResourceType.Collection, collection_id, None, options, **kwargs)

    async def ReadItem(
        self,
        document_link: str,
        options: Optional[Mapping[str, Any]] = None,
        **kwargs: Any
    ) -> CosmosDict:
        """Reads a document.

        :param str document_link:
            The link to the document.
        :param dict options:
            The request options for the request.

        :return:
            The read Document.
        :rtype:
            CosmosDict

        """
        if options is None:
            options = {}

        path = base.GetPathFromLink(document_link)
        document_id = base.GetResourceIdOrFullNameFromLink(document_link)
        return await self.Read(path, http_constants.ResourceType.Document, document_id, None, options, **kwargs)

    async def ReadUser(
        self,
        user_link: str,
        options: Optional[Mapping[str, Any]] = None,
        **kwargs: Any
    ) -> Dict[str, Any]:
        """Reads a user.

        :param str user_link:
            The link to the user entity.
        :param dict options:
            The request options for the request.

        :return:
            The read User.
        :rtype:
            dict

        """
        if options is None:
            options = {}

        path = base.GetPathFromLink(user_link)
        user_id = base.GetResourceIdOrFullNameFromLink(user_link)
        return await self.Read(path, http_constants.ResourceType.User, user_id, None, options, **kwargs)

    async def ReadPermission(
        self,
        permission_link: str,
        options: Optional[Mapping[str, Any]] = None,
        **kwargs: Any
    ) -> Dict[str, Any]:
        """Reads a permission.

        :param str permission_link:
            The link to the permission.
        :param dict options:
            The request options for the request.

        :return:
            The read permission.
        :rtype:
            dict

        """
        if options is None:
            options = {}

        path = base.GetPathFromLink(permission_link)
        permission_id = base.GetResourceIdOrFullNameFromLink(permission_link)
        return await self.Read(path, "permissions", permission_id, None, options, **kwargs)

    async def ReadUserDefinedFunction(
        self,
        udf_link: str,
        options: Optional[Mapping[str, Any]] = None,
        **kwargs: Any
    ) -> Dict[str, Any]:
        """Reads a user-defined function.

        :param str udf_link:
            The link to the user-defined function.
        :param dict options:
            The request options for the request.

        :return:
            The read UDF.
        :rtype:
            dict

        """
        if options is None:
            options = {}

        path = base.GetPathFromLink(udf_link)
        udf_id = base.GetResourceIdOrFullNameFromLink(udf_link)
        return await self.Read(path, http_constants.ResourceType.UserDefinedFunction, udf_id, None, options, **kwargs)

    async def ReadStoredProcedure(
        self,
        sproc_link: str,
        options: Optional[Mapping[str, Any]] = None,
        **kwargs: Any
    ) -> Dict[str, Any]:
        """Reads a stored procedure.

        :param str sproc_link:
            The link to the stored procedure.
        :param dict options:
            The request options for the request.

        :return:
            The read Stored Procedure.
        :rtype:
            dict
        """
        if options is None:
            options = {}

        path = base.GetPathFromLink(sproc_link)
        sproc_id = base.GetResourceIdOrFullNameFromLink(sproc_link)
        return await self.Read(path, http_constants.ResourceType.StoredProcedure, sproc_id, None, options, **kwargs)

    async def ReadTrigger(
        self,
        trigger_link: str,
        options: Optional[Mapping[str, Any]] = None,
        **kwargs: Any
    ) -> Dict[str, Any]:
        """Reads a trigger.

        :param str trigger_link:
            The link to the trigger.
        :param dict options:
            The request options for the request.

        :return:
            The read Trigger.
        :rtype:
            dict

        """
        if options is None:
            options = {}

        path = base.GetPathFromLink(trigger_link)
        trigger_id = base.GetResourceIdOrFullNameFromLink(trigger_link)
        return await self.Read(path, http_constants.ResourceType.Trigger, trigger_id, None, options, **kwargs)

    async def ReadConflict(
        self,
        conflict_link: str,
        options: Optional[Mapping[str, Any]] = None,
        **kwargs: Any
    ) -> Dict[str, Any]:
        """Reads a conflict.

        :param str conflict_link:
            The link to the conflict.
        :param dict options:

        :return:
            The read Conflict.
        :rtype:
            dict

        """
        if options is None:
            options = {}

        path = base.GetPathFromLink(conflict_link)
        conflict_id = base.GetResourceIdOrFullNameFromLink(conflict_link)
        return await self.Read(path, http_constants.ResourceType.Conflict, conflict_id, None, options, **kwargs)

    async def Read(
        self,
        path: str,
        resource_type: str,
        id: Optional[str],
        initial_headers: Optional[Mapping[str, Any]],
        options: Optional[Mapping[str, Any]] = None,
        **kwargs: Any
    ) -> CosmosDict:
        """Reads an Azure Cosmos resource and returns it.

        :param str path:
        :param str resource_type:
        :param str id:
        :param dict initial_headers:
        :param dict options:
            The request options for the request.

        :return:
            The retrieved Azure Cosmos resource.
        :rtype:
            CosmosDict

        """
        response_hook = kwargs.pop("response_hook", None)
        if options is None:
            options = {}

        initial_headers = initial_headers or self.default_headers
        headers = base.GetHeaders(self, initial_headers, "get", path, id, resource_type,
                                    documents._OperationType.Read, options)
        # Read will use ReadEndpoint since it uses GET operation
        request_params = _request_object.RequestObject(resource_type,
                                                       documents._OperationType.Read,
                                                       headers,
                                                       options.get("partitionKey", None))
        request_params.set_excluded_location_from_options(options)
        await base.set_session_token_header_async(self, headers, path, request_params, options)
        request_params.set_availability_strategy(options, self.availability_strategy)
        result, last_response_headers = await self.__Get(path, request_params, headers, **kwargs)
        # update session for request mutates data on server side
        self._UpdateSessionIfRequired(headers, result, last_response_headers)
        self.last_response_headers = last_response_headers
        if response_hook:
            response_hook(last_response_headers, result)
        return CosmosDict(result, response_headers=last_response_headers)

    async def __Get(
        self,
        path: str,
        request_params: _request_object.RequestObject,
        req_headers: Dict[str, Any],
        **kwargs: Any
    ) -> Tuple[Dict[str, Any], CaseInsensitiveDict]:
        """Azure Cosmos 'GET' async http request.

        :param str path: the url to be used for the request.
        :param ~azure.cosmos._request_object.RequestObject request_params: the request parameters.
        :param Dict[str, Any] req_headers: the request headers.
        :return: Tuple of (result, headers).
        :rtype: tuple of (dict, dict)
        """
        request = self.pipeline_client.get(url=path, headers=req_headers)
        return await asynchronous_request.AsynchronousRequest(
            client=self,
            request_params=request_params,
            global_endpoint_manager=self._global_endpoint_manager,
            connection_policy=self.connection_policy,
            pipeline_client=self.pipeline_client,
            request=request,
            request_data=None,
            **kwargs
        )

    async def ReplaceUser(
        self,
        user_link: str,
        user: Dict[str, Any],
        options: Optional[Mapping[str, Any]] = None,
        **kwargs: Any
    ) -> Dict[str, Any]:
        """Replaces a user and return it.

        :param str user_link:
            The link to the user entity.
        :param dict user:
        :param dict options:
            The request options for the request.
        :return:
            The new User.
        :rtype:
            dict

        """
        if options is None:
            options = {}

        base._validate_resource(user)
        path = base.GetPathFromLink(user_link)
        user_id = base.GetResourceIdOrFullNameFromLink(user_link)
        return await self.Replace(user, path, http_constants.ResourceType.User, user_id, None, options, **kwargs)

    async def ReplacePermission(
        self,
        permission_link: str,
        permission: Dict[str, Any],
        options: Optional[Mapping[str, Any]] = None,
        **kwargs: Any
    ) -> Dict[str, Any]:
        """Replaces a permission and return it.

        :param str permission_link:
            The link to the permission.
        :param dict permission:
        :param dict options:
            The request options for the request.
        :return:
            The new Permission.
        :rtype:
            dict

        """
        if options is None:
            options = {}

        base._validate_resource(permission)
        path = base.GetPathFromLink(permission_link)
        permission_id = base.GetResourceIdOrFullNameFromLink(permission_link)
        return await self.Replace(permission, path, "permissions", permission_id, None, options, **kwargs)

    async def ReplaceContainer(
        self,
        collection_link: str,
        collection: Dict[str, Any],
        options: Optional[Mapping[str, Any]] = None,
        **kwargs: Any
    ) -> Dict[str, Any]:
        """Replaces a collection and return it.

        :param str collection_link:
            The link to the collection entity.
        :param dict collection:
            The collection to be used.
        :param dict options:
            The request options for the request.
        :return:
            The new Collection.
        :rtype:
            dict

        """
        if options is None:
            options = {}

        base._validate_resource(collection)
        path = base.GetPathFromLink(collection_link)
        collection_id = base.GetResourceIdOrFullNameFromLink(collection_link)
        return await self.Replace(collection, path, http_constants.ResourceType.Collection, collection_id, None,
                                  options, **kwargs)

    async def ReplaceUserDefinedFunction(
        self,
        udf_link: str,
        udf: Dict[str, Any],
        options: Optional[Mapping[str, Any]] = None,
        **kwargs: Any
    ) -> Dict[str, Any]:
        """Replaces a user-defined function and returns it.

        :param str udf_link:
            The link to the user-defined function.
        :param dict udf:
        :param dict options:
            The request options for the request.
        :return:
            The new UDF.
        :rtype:
            dict

        """
        if options is None:
            options = {}

        base._validate_resource(udf)
        udf = udf.copy()
        if udf.get("serverScript"):
            udf["body"] = str(udf.pop("serverScript", ""))
        elif udf.get("body"):
            udf["body"] = str(udf["body"])

        path = base.GetPathFromLink(udf_link)
        udf_id = base.GetResourceIdOrFullNameFromLink(udf_link)
        return await self.Replace(udf, path, http_constants.ResourceType.UserDefinedFunction, udf_id, None,
                                  options, **kwargs)

    async def ReplaceTrigger(
        self,
        trigger_link: str,
        trigger: Dict[str, Any],
        options: Optional[Mapping[str, Any]] = None,
        **kwargs
    ) -> Dict[str, Any]:
        """Replaces a trigger and returns it.

        :param str trigger_link:
            The link to the trigger.
        :param dict trigger:
        :param dict options:
            The request options for the request.
        :return:
            The replaced Trigger.
        :rtype:
            dict

        """
        if options is None:
            options = {}

        base._validate_resource(trigger)
        trigger = trigger.copy()
        if trigger.get("serverScript"):
            trigger["body"] = str(trigger.pop("serverScript", ""))
        elif trigger.get("body"):
            trigger["body"] = str(trigger["body"])

        path = base.GetPathFromLink(trigger_link)
        trigger_id = base.GetResourceIdOrFullNameFromLink(trigger_link)
        return await self.Replace(trigger, path, http_constants.ResourceType.Trigger, trigger_id, None,
                                  options, **kwargs)

    async def ReplaceItem(
        self,
        document_link: str,
        new_document: Dict[str, Any],
        options: Optional[Mapping[str, Any]] = None,
        **kwargs: Any
    ) -> CosmosDict:
        """Replaces a document and returns it.

        :param str document_link:
            The link to the document.
        :param dict new_document:
        :param dict options:
            The request options for the request.
        :return:
            The new Document.
        :rtype:
            CosmosDict

        """
        base._validate_resource(new_document)
        path = base.GetPathFromLink(document_link)
        document_id = base.GetResourceIdOrFullNameFromLink(document_link)

        # Python's default arguments are evaluated once when the function is defined,
        # not each time the function is called (like it is in say, Ruby). This means
        # that if you use a mutable default argument and mutate it, you will and have
        # mutated that object for all future calls to the function as well. So, using
        # a non-mutable deafult in this case(None) and assigning an empty dict(mutable)
        # inside the function so that it remains local For more details on this gotcha,
        # please refer http://docs.python-guide.org/en/latest/writing/gotchas/
        if options is None:
            options = {}

        # Extract the document collection link and add the partition key to options
        collection_link = base.GetItemContainerLink(document_link)
        options = await self._AddPartitionKey(collection_link, new_document, options)

        return await self.Replace(new_document, path, http_constants.ResourceType.Document, document_id, None,
                                  options, **kwargs)

    async def PatchItem(
        self,
        document_link: str,
        operations: List[Dict[str, Any]],
        options: Optional[Mapping[str, Any]] = None,
        **kwargs: Any
    ) -> CosmosDict:
        """Patches a document and returns it.

        :param str document_link: The link to the document.
        :param list operations: The operations for the patch request.
        :param dict options: The request options for the request.
        :return:
            The new Document.
        :rtype:
            CosmosDict

        """
        response_hook = kwargs.pop("response_hook", None)
        path = base.GetPathFromLink(document_link)
        document_id = base.GetResourceIdOrFullNameFromLink(document_link)
        resource_type = http_constants.ResourceType.Document

        if options is None:
            options = {}

        initial_headers = self.default_headers
        headers = base.GetHeaders(self, initial_headers, "patch", path, document_id, resource_type,
                                  documents._OperationType.Patch, options)
        # Patch will use WriteEndpoint since it uses PUT operation
        request_params = _request_object.RequestObject(resource_type,
                                                       documents._OperationType.Patch,
                                                       headers,
                                                       options.get("partitionKey", None))
        request_params.set_excluded_location_from_options(options)
        await base.set_session_token_header_async(self, headers, path, request_params, options)
        request_params.set_retry_write(options, self.connection_policy.RetryNonIdempotentWrites)
        request_params.set_availability_strategy(options, self.availability_strategy)
        request_data = {}
        if options.get("filterPredicate"):
            request_data["condition"] = options.get("filterPredicate")
        request_data["operations"] = operations
        result, last_response_headers = await self.__Patch(path, request_params, request_data, headers, **kwargs)
        self.last_response_headers = last_response_headers

        # update session for request mutates data on server side
        self._UpdateSessionIfRequired(headers, result, last_response_headers)
        if response_hook:
            response_hook(last_response_headers, result)
        return CosmosDict(result, response_headers=last_response_headers)

    async def ReplaceOffer(
        self,
        offer_link: str,
        offer: Dict[str, Any],
        **kwargs: Any
    ) -> Dict[str, Any]:
        """Replaces an offer and returns it.

        :param str offer_link:
            The link to the offer.
        :param dict offer:
        :return:
            The replaced Offer.
        :rtype:
            dict

        """
        base._validate_resource(offer)
        path = base.GetPathFromLink(offer_link)
        offer_id = base.GetResourceIdOrFullNameFromLink(offer_link)
        return await self.Replace(offer, path, http_constants.ResourceType.Offer, offer_id, None, None, **kwargs)

    async def ReplaceStoredProcedure(
        self,
        sproc_link: str,
        sproc: Dict[str, Any],
        options: Optional[Mapping[str, Any]] = None,
        **kwargs: Any
    ) -> Dict[str, Any]:
        """Replaces a stored procedure and returns it.

        :param str sproc_link:
            The link to the stored procedure.
        :param dict sproc:
        :param dict options:
            The request options for the request.
        :return:
            The replaced Stored Procedure.
        :rtype:
            dict

        """
        if options is None:
            options = {}

        base._validate_resource(sproc)
        sproc = sproc.copy()
        if sproc.get("serverScript"):
            sproc["body"] = str(sproc.pop("serverScript", ""))
        elif sproc.get("body"):
            sproc["body"] = str(sproc["body"])

        path = base.GetPathFromLink(sproc_link)
        sproc_id = base.GetResourceIdOrFullNameFromLink(sproc_link)
        return await self.Replace(sproc, path, http_constants.ResourceType.StoredProcedure, sproc_id, None,
                                  options, **kwargs)

    async def Replace(
        self,
        resource: Dict[str, Any],
        path: str,
        resource_type: str,
        id: Optional[str],
        initial_headers: Optional[Mapping[str, Any]],
        options: Optional[Mapping[str, Any]] = None,
        **kwargs: Any
    ) -> CosmosDict:
        """Replaces an Azure Cosmos resource and returns it.

        :param dict resource:
        :param str path:
        :param str resource_type:
        :param str id:
        :param dict initial_headers:
        :param dict options:
            The request options for the request.
        :return:
            The new Azure Cosmos resource.
        :rtype:
            CosmosDict

        """
        response_hook = kwargs.pop("response_hook", None)
        if options is None:
            options = {}

        initial_headers = initial_headers or self.default_headers
        headers = base.GetHeaders(self, initial_headers, "put", path, id, resource_type,
                                    documents._OperationType.Replace, options)
        # Replace will use WriteEndpoint since it uses PUT operation
        request_params = _request_object.RequestObject(resource_type,
                                                       documents._OperationType.Replace,
                                                       headers,
                                                       options.get("partitionKey", None))
        request_params.set_excluded_location_from_options(options)
        await base.set_session_token_header_async(self, headers, path, request_params, options)
        request_params.set_retry_write(options, self.connection_policy.RetryNonIdempotentWrites)
        request_params.set_availability_strategy(options, self.availability_strategy)
        result, last_response_headers = await self.__Put(path, request_params, resource, headers, **kwargs)
        self.last_response_headers = last_response_headers

        # update session for request mutates data on server side
        self._UpdateSessionIfRequired(headers, result, self.last_response_headers)
        if response_hook:
            response_hook(last_response_headers, result)
        return CosmosDict(result, response_headers=last_response_headers)

    async def __Put(
        self,
        path: str,
        request_params: _request_object.RequestObject,
        body: Dict[str, Any],
        req_headers: Dict[str, Any],
        **kwargs: Any
    ) -> Tuple[Dict[str, Any], CaseInsensitiveDict]:
        """Azure Cosmos 'PUT' async http request.

        :param str path: the url to be used for the request.
        :param ~azure.cosmos._request_object.RequestObject request_params: the request parameters.
        :param Union[str, unicode, Dict[Any, Any]] body: the request body.
        :param Dict[str, Any] req_headers: the request headers.
        :return: Tuple of (result, headers).
        :rtype: tuple of (dict, dict)
        """
        request = self.pipeline_client.put(url=path, headers=req_headers)
        return await asynchronous_request.AsynchronousRequest(
            client=self,
            request_params=request_params,
            global_endpoint_manager=self._global_endpoint_manager,
            connection_policy=self.connection_policy,
            pipeline_client=self.pipeline_client,
            request=request,
            request_data=body,
            **kwargs
        )

    async def __Patch(
        self,
        path: str,
        request_params: _request_object.RequestObject,
        request_data: Dict[str, Any],
        req_headers: Dict[str, Any],
        **kwargs: Any
    ) -> Tuple[Dict[str, Any], CaseInsensitiveDict]:
        """Azure Cosmos 'PATCH' http request.

        :param str path: the url to be used for the request.
        :param ~azure.cosmos._request_object.RequestObject request_params: the request parameters.
        :param Union[str, unicode, Dict[Any, Any]] request_data: the request body.
        :param Dict[str, Any] req_headers: the request headers.
        :return: Tuple of (result, headers).
        :rtype: tuple of (dict, dict)
        """
        request = self.pipeline_client.patch(url=path, headers=req_headers)
        return await asynchronous_request.AsynchronousRequest(
            client=self,
            request_params=request_params,
            global_endpoint_manager=self._global_endpoint_manager,
            connection_policy=self.connection_policy,
            pipeline_client=self.pipeline_client,
            request=request,
            request_data=request_data,
            **kwargs
        )

    async def DeleteDatabase(
        self,
        database_link: str,
        options: Optional[Mapping[str, Any]] = None,
        **kwargs: Any
    ) -> None:
        """Deletes a database.

        :param str database_link:
            The link to the database.
        :param dict options:
            The request options for the request.
        :return:
            The deleted Database.
        :rtype:
            None
        """
        if options is None:
            options = {}

        path = base.GetPathFromLink(database_link)
        database_id = base.GetResourceIdOrFullNameFromLink(database_link)
        await self.DeleteResource(path, http_constants.ResourceType.Database, database_id, None, options, **kwargs)

    async def DeleteUser(
        self,
        user_link: str,
        options: Optional[Mapping[str, Any]] = None,
        **kwargs: Any
    ) -> None:
        """Deletes a user.

        :param str user_link:
            The link to the user entity.
        :param dict options:
            The request options for the request.
        :return:
            The deleted user.
        :rtype:
            dict

        """
        if options is None:
            options = {}

        path = base.GetPathFromLink(user_link)
        user_id = base.GetResourceIdOrFullNameFromLink(user_link)
        await self.DeleteResource(path, http_constants.ResourceType.User, user_id, None, options, **kwargs)

    async def DeletePermission(
        self,
        permission_link: str,
        options: Optional[Mapping[str, Any]] = None,
        **kwargs: Any
    ) -> None:
        """Deletes a permission.

        :param str permission_link:
            The link to the permission.
        :param dict options:
            The request options for the request.
        :return:
            The deleted Permission.
        :rtype:
            dict

        """
        if options is None:
            options = {}

        path = base.GetPathFromLink(permission_link)
        permission_id = base.GetResourceIdOrFullNameFromLink(permission_link)
        await self.DeleteResource(path, "permissions", permission_id, None, options, **kwargs)

    async def DeleteContainer(
        self,
        collection_link: str,
        options: Optional[Mapping[str, Any]] = None,
        **kwargs: Any
    ) -> None:
        """Deletes a collection.

        :param str collection_link:
            The link to the document collection.
        :param dict options:
            The request options for the request.
        :return:
            The deleted Collection.
        :rtype:
            dict

        """
        if options is None:
            options = {}

        path = base.GetPathFromLink(collection_link)
        collection_id = base.GetResourceIdOrFullNameFromLink(collection_link)
        await self.DeleteResource(path, http_constants.ResourceType.Collection, collection_id, None, options, **kwargs)

    async def DeleteItem(
        self,
        document_link: str,
        options: Optional[Mapping[str, Any]] = None,
        **kwargs: Any
    ) -> None:
        """Deletes a document.

        :param str document_link:
            The link to the document.
        :param dict options:
            The request options for the request.
        :return:
            The deleted Document.
        :rtype:
            dict

        """
        if options is None:
            options = {}

        path = base.GetPathFromLink(document_link)
        document_id = base.GetResourceIdOrFullNameFromLink(document_link)
        await self.DeleteResource(path, http_constants.ResourceType.Document, document_id, None, options, **kwargs)

    async def DeleteUserDefinedFunction(
        self,
        udf_link: str,
        options: Optional[Mapping[str, Any]] = None,
        **kwargs: Any
    ) -> None:
        """Deletes a user-defined function.

        :param str udf_link:
            The link to the user-defined function.
        :param dict options:
            The request options for the request.
        :return:
            The deleted UDF.
        :rtype:
            None
        """
        if options is None:
            options = {}

        path = base.GetPathFromLink(udf_link)
        udf_id = base.GetResourceIdOrFullNameFromLink(udf_link)
        await self.DeleteResource(path, http_constants.ResourceType.UserDefinedFunction, udf_id, None,
                                  options, **kwargs)

    async def DeleteTrigger(
        self,
        trigger_link: str,
        options: Optional[Mapping[str, Any]] = None,
        **kwargs: Any
    ) -> None:
        """Deletes a trigger.

        :param str trigger_link:
            The link to the trigger.
        :param dict options:
            The request options for the request.
        :return:
            The deleted Trigger.
        :rtype:
            dict

        """
        if options is None:
            options = {}

        path = base.GetPathFromLink(trigger_link)
        trigger_id = base.GetResourceIdOrFullNameFromLink(trigger_link)
        await self.DeleteResource(path, http_constants.ResourceType.Trigger, trigger_id, None, options, **kwargs)

    async def DeleteStoredProcedure(
        self,
        sproc_link: str,
        options: Optional[Mapping[str, Any]] = None,
        **kwargs: Any
    ) -> None:
        """Deletes a stored procedure.

        :param str sproc_link:
            The link to the stored procedure.
        :param dict options:
            The request options for the request.
        :return:
            The deleted Stored Procedure.
        :rtype:
            dict

        """
        if options is None:
            options = {}

        path = base.GetPathFromLink(sproc_link)
        sproc_id = base.GetResourceIdOrFullNameFromLink(sproc_link)
        await self.DeleteResource(path, http_constants.ResourceType.StoredProcedure, sproc_id, None, options, **kwargs)

    async def DeleteConflict(
        self,
        conflict_link: str,
        options: Optional[Mapping[str, Any]] = None,
        **kwargs: Any
    ) -> None:
        """Deletes a conflict.

        :param str conflict_link:
            The link to the conflict.
        :param dict options:
            The request options for the request.
        :return:
            The deleted Conflict.
        :rtype:
            dict

        """
        if options is None:
            options = {}

        path = base.GetPathFromLink(conflict_link)
        conflict_id = base.GetResourceIdOrFullNameFromLink(conflict_link)
        await self.DeleteResource(path, http_constants.ResourceType.Conflict, conflict_id, None, options, **kwargs)

    async def DeleteResource(
        self,
        path: str,
        resource_type: str,
        id: Optional[str],
        initial_headers: Optional[Mapping[str, Any]],
        options: Optional[Mapping[str, Any]] = None,
        **kwargs: Any
    ) -> None:
        """Deletes an Azure Cosmos resource and returns it.

        :param str path:
        :param str resource_type:
        :param str id:
        :param dict initial_headers:
        :param dict options:
            The request options for the request.
        :return:
            The deleted Azure Cosmos resource.
        :rtype:
            dict

        """
        response_hook = kwargs.pop("response_hook", None)
        if options is None:
            options = {}

        initial_headers = initial_headers or self.default_headers
        headers = base.GetHeaders(self, initial_headers, "delete", path, id, resource_type,
                                    documents._OperationType.Delete, options)
        # Delete will use WriteEndpoint since it uses DELETE operation
        request_params = _request_object.RequestObject(resource_type,
                                                       documents._OperationType.Delete,
                                                       headers,
                                                       options.get("partitionKey", None))
        request_params.set_excluded_location_from_options(options)
        await base.set_session_token_header_async(self, headers, path, request_params, options)
        request_params.set_retry_write(options, self.connection_policy.RetryNonIdempotentWrites)
        request_params.set_availability_strategy(options, self.availability_strategy)
        result, last_response_headers = await self.__Delete(path, request_params, headers, **kwargs)
        self.last_response_headers = last_response_headers

        # update session for request mutates data on server side
        self._UpdateSessionIfRequired(headers, result, last_response_headers)
        if response_hook:
            response_hook(last_response_headers, None)

    async def __Delete(
        self,
        path: str,
        request_params: _request_object.RequestObject,
        req_headers: Dict[str, Any],
        **kwargs: Any
    ) -> Tuple[None, CaseInsensitiveDict]:
        """Azure Cosmos 'DELETE' async http request.

        :param str path: the url to be used for the request.
        :param ~azure.cosmos._request_object.RequestObject request_params: the request parameters.
        :param Dict[str, Any] req_headers: the request headers.
        :return: Tuple of (result, headers).
        :rtype: tuple of (dict, dict)
        """
        request = self.pipeline_client.delete(url=path, headers=req_headers)
        return await asynchronous_request.AsynchronousRequest(
            client=self,
            request_params=request_params,
            global_endpoint_manager=self._global_endpoint_manager,
            connection_policy=self.connection_policy,
            pipeline_client=self.pipeline_client,
            request=request,
            request_data=None,
            **kwargs
        )

    async def Batch(
        self,
        collection_link: str,
        batch_operations: Sequence[Union[Tuple[str, Tuple[Any, ...]], Tuple[str, Tuple[Any, ...], Dict[str, Any]]]],
        options: Optional[Mapping[str, Any]] = None,
        **kwargs: Any
    ) -> CosmosList:
        """Executes the given operations in transactional batch.

        :param str collection_link: The link to the collection
        :param list batch_operations: The batch of operations for the batch request.
        :param dict options: The request options for the request.

        :return:
            The result of the batch operation.
        :rtype:
            CosmosList

        """
        response_hook = kwargs.pop("response_hook", None)
        if options is None:
            options = {}

        path = base.GetPathFromLink(collection_link, http_constants.ResourceType.Document)
        collection_id = base.GetResourceIdOrFullNameFromLink(collection_link)

        formatted_operations = base._format_batch_operations(batch_operations)

        results, last_response_headers = await self._Batch(
            formatted_operations,
            path,
            collection_id,
            options,
            **kwargs)
        self.last_response_headers = last_response_headers

        final_responses = []
        is_error = False
        error_status = 0
        error_index = 0
        for i, result in enumerate(results):
            final_responses.append(result)
            status_code = int(result["statusCode"])
            if status_code >= 400:
                is_error = True
                if status_code != 424:  # Find the operation that had the error
                    error_status = status_code
                    error_index = i
        if is_error:
            raise exceptions.CosmosBatchOperationError(
                error_index=error_index,
                headers=self.last_response_headers,
                status_code=error_status,
                message="There was an error in the transactional batch on" +
                        " index {}. Error message: {}".format(
                            str(error_index),
                            Constants.ERROR_TRANSLATIONS.get(error_status)
                ),
                operation_responses=final_responses
            )
        if response_hook:
            response_hook(last_response_headers, final_responses)
        return CosmosList(final_responses,
                                  response_headers=last_response_headers)

    async def _Batch(
        self,
        batch_operations: List[Dict[str, Any]],
        path: str,
        collection_id: Optional[str],
        options: Mapping[str, Any],
        **kwargs: Any
    ) -> Tuple[List[Dict[str, Any]], CaseInsensitiveDict]:
        initial_headers = self.default_headers.copy()
        base._populate_batch_headers(initial_headers)
        headers = base.GetHeaders(self, initial_headers, "post", path, collection_id,
                                  http_constants.ResourceType.Document,
                                  documents._OperationType.Batch, options)
        request_params = _request_object.RequestObject(http_constants.ResourceType.Document,
<<<<<<< HEAD
                                                        documents._OperationType.Batch, headers)
=======
                                                       documents._OperationType.Batch,
                                                       headers,
                                                       options.get("partitionKey", None))
>>>>>>> 5a7eca56
        request_params.set_excluded_location_from_options(options)
        request_params.set_retry_write(options, self.connection_policy.RetryNonIdempotentWrites)
        await base.set_session_token_header_async(self, headers, path, request_params, options)
        request_params.set_availability_strategy(options, self.availability_strategy)
        result = await self.__Post(path, request_params, batch_operations, headers, **kwargs)
        return cast(Tuple[List[Dict[str, Any]], CaseInsensitiveDict], result)

    def _ReadPartitionKeyRanges(
        self,
        collection_link: str,
        feed_options: Optional[Mapping[str, Any]] = None,
        **kwargs: Any
    ) -> AsyncItemPaged[Dict[str, Any]]:
        """Reads Partition Key Ranges.

        :param str collection_link:
            The link to the document collection.
        :param dict feed_options:
        :return:
            Query Iterable of PartitionKeyRanges.
        :rtype:
            query_iterable.QueryIterable

        """
        if feed_options is None:
            feed_options = {}

        return self._QueryPartitionKeyRanges(collection_link, None, feed_options, **kwargs)

    def _QueryPartitionKeyRanges(
        self,
        collection_link: str,
        query: Optional[Union[str, Dict[str, Any]]],
        options: Optional[Mapping[str, Any]] = None,
        **kwargs: Any
    ) -> AsyncItemPaged[Dict[str, Any]]:
        """Queries Partition Key Ranges in a collection.

        :param str collection_link:
            The link to the document collection.
        :param (str or dict) query:
        :param dict options:
            The request options for the request.
        :return:
            Query Iterable of PartitionKeyRanges.
        :rtype:
            query_iterable.QueryIterable

        """
        if options is None:
            options = {}

        path = base.GetPathFromLink(collection_link, http_constants.ResourceType.PartitionKeyRange)
        collection_id = base.GetResourceIdOrFullNameFromLink(collection_link)

        async def fetch_fn(options: Mapping[str, Any]) -> Tuple[List[Dict[str, Any]], CaseInsensitiveDict]:
            return (
                await self.__QueryFeed(
                    path, http_constants.ResourceType.PartitionKeyRange, collection_id,
                    lambda r: r["PartitionKeyRanges"],
                    lambda _, b: b, query, options, **kwargs
                ),
                self.last_response_headers,
            )

        return AsyncItemPaged(
            self, query, options, fetch_function=fetch_fn, page_iterator_class=query_iterable.QueryIterable,
            resource_type=http_constants.ResourceType.PartitionKeyRange
        )

    def ReadDatabases(
        self,
        options: Optional[Mapping[str, Any]] = None,
        **kwargs: Any
    ) -> AsyncItemPaged[Dict[str, Any]]:
        """Reads all databases.

        :param dict options:
            The request options for the request.
        :return:
            Query Iterable of Databases.
        :rtype:
            query_iterable.QueryIterable

        """
        if options is None:
            options = {}

        return self.QueryDatabases(None, options, **kwargs)

    def QueryDatabases(
        self,
        query: Optional[Union[str, Dict[str, Any]]],
        options: Optional[Mapping[str, Any]] = None,
        **kwargs: Any
    ) -> AsyncItemPaged[Dict[str, Any]]:
        """Queries databases.

        :param (str or dict) query:
        :param dict options:
            The request options for the request.
        :return: Query Iterable of Databases.
        :rtype:
            query_iterable.QueryIterable

        """
        if options is None:
            options = {}

        async def fetch_fn(options: Mapping[str, Any]) -> Tuple[List[Dict[str, Any]], CaseInsensitiveDict]:
            return (
                await self.__QueryFeed(
                    "/dbs", http_constants.ResourceType.Database, "", lambda r: r["Databases"],
                    lambda _, b: b, query, options, **kwargs
                ),
                self.last_response_headers,
            )

        return AsyncItemPaged(
            self, query, options, fetch_function=fetch_fn, page_iterator_class=query_iterable.QueryIterable
        )

    def ReadContainers(
        self,
        database_link: str,
        options: Optional[Mapping[str, Any]] = None,
        **kwargs: Any
    ) -> AsyncItemPaged[Dict[str, Any]]:
        """Reads all collections in a database.

        :param str database_link:
            The link to the database.
        :param dict options:
            The request options for the request.
        :return: Query Iterable of Collections.
        :rtype:
            query_iterable.QueryIterable

        """
        if options is None:
            options = {}

        return self.QueryContainers(database_link, None, options, **kwargs)

    def QueryContainers(
        self,
        database_link: str,
        query: Optional[Union[str, Dict[str, Any]]],
        options: Optional[Mapping[str, Any]] = None,
        **kwargs: Any
    ) -> AsyncItemPaged[Dict[str, Any]]:
        """Queries collections in a database.

        :param str database_link:
            The link to the database.
        :param (str or dict) query:
        :param dict options:
            The request options for the request.
        :return: Query Iterable of Collections.
        :rtype:
            query_iterable.QueryIterable

        """
        if options is None:
            options = {}

        path = base.GetPathFromLink(database_link, http_constants.ResourceType.Collection)
        database_id = base.GetResourceIdOrFullNameFromLink(database_link)

        async def fetch_fn(options: Mapping[str, Any]) -> Tuple[List[Dict[str, Any]], CaseInsensitiveDict]:
            return (
                await self.__QueryFeed(
                    path, http_constants.ResourceType.Collection, database_id, lambda r: r["DocumentCollections"],
                    lambda _, body: body, query, options, **kwargs
                ),
                self.last_response_headers,
            )

        return AsyncItemPaged(
            self, query, options, fetch_function=fetch_fn, page_iterator_class=query_iterable.QueryIterable
        )



    async def read_items(
            self,
            collection_link: str,
            items: Sequence[Tuple[str, PartitionKeyType]],
            options: Optional[Mapping[str, Any]] = None,
            **kwargs: Any
     ) -> CosmosList:
        """Reads many items.

        :param str collection_link: The link to the document collection.
        :param items: A list of tuples, where each tuple contains an item's ID and partition key.
        :type items: Sequence[Tuple[str, PartitionKeyType]]
        :param dict options: The request options for the request.
        :return: The list of read items.
        :rtype: CosmosList
        """
        if options is None:
            options = {}
        if not items:
            return CosmosList([], response_headers=CaseInsensitiveDict())

        partition_key_definition = await self._get_partition_key_definition(collection_link, options)
        if not partition_key_definition:
            raise ValueError("Could not find partition key definition for collection.")

        # Extract and remove max_concurrency from kwargs
        max_concurrency = kwargs.pop('max_concurrency', 10)
        helper = ReadItemsHelperAsync(
            client=self,
            collection_link=collection_link,
            items=items,
            options=options,
            partition_key_definition=partition_key_definition,
            max_concurrency=max_concurrency,
            **kwargs)
        return await helper.read_items()



    def ReadItems(
        self,
        collection_link: str,
        feed_options: Optional[Mapping[str, Any]] = None,
        response_hook: Optional[Callable[[Mapping[str, Any], Dict[str, Any]], None]] = None,
        **kwargs: Any
    ) -> AsyncItemPaged[Dict[str, Any]]:
        """Reads all documents in a collection.

        :param str collection_link: The link to the document collection.
        :param dict feed_options: The additional options for the operation.
        :param response_hook: A callable invoked with the response metadata.
        :type response_hook: Callable[[Mapping[str, Any], AsyncItemPaged[Dict[str, Any]]], None]
        :return: Query Iterable of Documents.
        :rtype: query_iterable.QueryIterable

        """
        if feed_options is None:
            feed_options = {}

        return self.QueryItems(collection_link, None, feed_options, response_hook=response_hook, **kwargs)

    def QueryItems(
        self,
        database_or_container_link: str,
        query: Optional[Union[str, Dict[str, Any]]],
        options: Optional[Mapping[str, Any]] = None,
        partition_key: Optional[PartitionKeyType] = None,
        response_hook: Optional[Callable[[Mapping[str, Any], Dict[str, Any]], None]] = None,
        **kwargs: Any
    ) -> AsyncItemPaged[Dict[str, Any]]:
        """Queries documents in a collection.

        :param str database_or_container_link:
            The link to the database when using partitioning, otherwise link to the document collection.
        :param (str or dict) query: the query to be used
        :param dict options: The request options for the request.
        :param str partition_key: Partition key for the query(default value None)
        :param response_hook: A callable invoked with the response metadata.
        :type response_hook: Callable[[Mapping[str, Any], Dict[str, Any]], None], None]
        :return:
            Query Iterable of Documents.
        :rtype:
            query_iterable.QueryIterable

        """
        database_or_container_link = base.TrimBeginningAndEndingSlashes(database_or_container_link)

        if options is None:
            options = {}

        if base.IsDatabaseLink(database_or_container_link):
            return AsyncItemPaged(
                self,
                query,
                options,
                database_link=database_or_container_link,
                partition_key=partition_key,
                page_iterator_class=query_iterable.QueryIterable
            )

        path = base.GetPathFromLink(database_or_container_link, http_constants.ResourceType.Document)
        collection_id = base.GetResourceIdOrFullNameFromLink(database_or_container_link)

        async def fetch_fn(options: Mapping[str, Any]) -> Tuple[List[Dict[str, Any]], CaseInsensitiveDict]:
            await kwargs["containerProperties"](options)
            new_options = dict(options)
            new_options["containerRID"] = self.__container_properties_cache[database_or_container_link]["_rid"]
            return (
                await self.__QueryFeed(
                    path,
                    http_constants.ResourceType.Document,
                    collection_id,
                    lambda r: r["Documents"],
                    lambda _, b: b,
                    query,
                    new_options,
                    response_hook=response_hook,
                    **kwargs
                ),
                self.last_response_headers,
            )

        return AsyncItemPaged(
            self,
            query,
            options,
            fetch_function=fetch_fn,
            collection_link=database_or_container_link,
            page_iterator_class=query_iterable.QueryIterable,
            response_hook=response_hook,
            raw_response_hook=kwargs.get('raw_response_hook'),
            resource_type=http_constants.ResourceType.Document
        )

    def QueryItemsChangeFeed(
        self,
        collection_link: str,
        options: Optional[Mapping[str, Any]] = None,
        response_hook: Optional[Callable[[Mapping[str, Any], Mapping[str, Any]], None]] = None,
        **kwargs: Any
    ) -> AsyncItemPaged[Dict[str, Any]]:
        """Queries documents change feed in a collection.

        :param str collection_link: The link to the document collection.
        :param dict options: The request options for the request.
        :param response_hook: A callable invoked with the response metadata.
        :type response_hook: Callable[[Dict[str, str], Dict[str, Any]]
        :return:
            Query Iterable of Documents.
        :rtype:
            query_iterable.QueryIterable

        """

        partition_key_range_id = None
        if options is not None and "partitionKeyRangeId" in options:
            partition_key_range_id = options["partitionKeyRangeId"]

        return self._QueryChangeFeed(
            collection_link, "Documents", options, partition_key_range_id, response_hook=response_hook, **kwargs
        )

    def _QueryChangeFeed(
            self,
            collection_link: str,
            resource_type: str,
            options: Optional[Mapping[str, Any]] = None,
            partition_key_range_id: Optional[str] = None,
            response_hook: Optional[Callable[[Mapping[str, Any], Mapping[str, Any]], None]] = None,
            **kwargs: Any
    ) -> AsyncItemPaged[Dict[str, Any]]:
        """Queries change feed of a resource in a collection.

        :param str collection_link: The link to the document collection.
        :param str resource_type: The type of the resource.
        :param dict options: The request options for the request.
        :param str partition_key_range_id: Specifies partition key range id.
        :param response_hook: A callable invoked with the response metadata
        :type response_hook: Callable[[Dict[str, str], Dict[str, Any]]
        :return:
            Query Iterable of Documents.
        :rtype:
            query_iterable.QueryIterable

        """
        if options is None:
            options = {}
        else:
            options = dict(options)

        resource_key_map = {"Documents": http_constants.ResourceType.Document}

        # For now, change feed only supports Documents and Partition Key Range resource type
        if resource_type not in resource_key_map:
            raise NotImplementedError(resource_type + " change feed query is not supported.")

        resource_key = resource_key_map[resource_type]
        path = base.GetPathFromLink(collection_link, resource_key)
        collection_id = base.GetResourceIdOrFullNameFromLink(collection_link)

        async def fetch_fn(options: Mapping[str, Any]) -> Tuple[List[Dict[str, Any]], CaseInsensitiveDict]:
            if collection_link in self.__container_properties_cache:
                new_options = dict(options)
                new_options["containerRID"] = self.__container_properties_cache[collection_link]["_rid"]
                options = new_options
            return (
                await self.__QueryFeed(
                    path,
                    resource_key,
                    collection_id,
                    lambda r: r[resource_type],
                    lambda _, b: b,
                    None,
                    options,
                    partition_key_range_id,
                    response_hook=response_hook,
                    **kwargs
                ),
                self.last_response_headers,
            )

        return AsyncItemPaged(
            self,
            options,
            fetch_function=fetch_fn,
            collection_link=collection_link,
            page_iterator_class=ChangeFeedIterable
        )

    def QueryOffers(
        self,
        query: Optional[Union[str, Dict[str, Any]]],
        options: Optional[Mapping[str, Any]] = None,
        **kwargs: Any
    ) -> AsyncItemPaged[Dict[str, Any]]:
        """Query for all offers.

        :param (str or dict) query:
        :param dict options:
            The request options for the request
        :return:
            Query Iterable of Offers.
        :rtype:
            query_iterable.QueryIterable

        """
        if options is None:
            options = {}

        async def fetch_fn(options: Mapping[str, Any]) -> Tuple[List[Dict[str, Any]], CaseInsensitiveDict]:
            return (
                await self.__QueryFeed(
                    "/offers", http_constants.ResourceType.Offer, "", lambda r: r["Offers"],
                    lambda _, b: b, query, options, **kwargs
                ),
                self.last_response_headers,
            )

        return AsyncItemPaged(
            self,
            query,
            options,
            fetch_function=fetch_fn,
            page_iterator_class=query_iterable.QueryIterable,
            resource_type=http_constants.ResourceType.Offer
        )

    def ReadUsers(
        self,
        database_link: str,
        options: Optional[Mapping[str, Any]] = None,
        **kwargs: Any
    ) -> AsyncItemPaged[Dict[str, Any]]:
        """Reads all users in a database.

        :param str database_link:
            The link to the database.
        :param dict[str, Any] options:
            The request options for the request.
        :return:
            Query iterable of Users.
        :rtype:
            query_iterable.QueryIterable

        """
        if options is None:
            options = {}

        return self.QueryUsers(database_link, None, options, **kwargs)

    def QueryUsers(
        self,
        database_link: str,
        query: Optional[Union[str, Dict[str, Any]]],
        options: Optional[Mapping[str, Any]] = None,
        **kwargs: Any
    ) -> AsyncItemPaged[Dict[str, Any]]:
        """Queries users in a database.

        :param str database_link:
            The link to the database.
        :param (str or dict) query:
        :param dict options:
            The request options for the request.
        :return:
            Query Iterable of Users.
        :rtype:
            query_iterable.QueryIterable

        """
        if options is None:
            options = {}

        path = base.GetPathFromLink(database_link, http_constants.ResourceType.User)
        database_id = base.GetResourceIdOrFullNameFromLink(database_link)

        async def fetch_fn(options: Mapping[str, Any]) -> Tuple[List[Dict[str, Any]], CaseInsensitiveDict]:
            return (
                await self.__QueryFeed(
                    path, http_constants.ResourceType.User, database_id, lambda r: r["Users"],
                    lambda _, b: b, query, options, **kwargs
                ),
                self.last_response_headers,
            )

        return AsyncItemPaged(
            self, query, options, fetch_function=fetch_fn, page_iterator_class=query_iterable.QueryIterable,
            resource_type=http_constants.ResourceType.User
        )

    def ReadPermissions(
        self,
        user_link: str,
        options: Optional[Mapping[str, Any]] = None,
        **kwargs: Any
    ) -> AsyncItemPaged[Dict[str, Any]]:
        """Reads all permissions for a user.

        :param str user_link:
            The link to the user entity.
        :param dict options:
            The request options for the request.
        :return:
            Query Iterable of Permissions.
        :rtype:
            query_iterable.QueryIterable

        """
        if options is None:
            options = {}

        return self.QueryPermissions(user_link, None, options, **kwargs)

    def QueryPermissions(
        self,
        user_link: str,
        query: Optional[Union[str, Dict[str, Any]]],
        options: Optional[Mapping[str, Any]] = None,
        **kwargs
    ) -> AsyncItemPaged[Dict[str, Any]]:
        """Queries permissions for a user.

        :param str user_link:
            The link to the user entity.
        :param (str or dict) query:
        :param dict options:
            The request options for the request.
        :return:
            Query Iterable of Permissions.
        :rtype:
            query_iterable.QueryIterable

        """
        if options is None:
            options = {}

        path = base.GetPathFromLink(user_link, http_constants.ResourceType.Permission)
        user_id = base.GetResourceIdOrFullNameFromLink(user_link)

        async def fetch_fn(options: Mapping[str, Any]) -> Tuple[List[Dict[str, Any]], CaseInsensitiveDict]:
            return (
                await self.__QueryFeed(
                    path, http_constants.ResourceType.Permission, user_id, lambda r: r["Permissions"], lambda _, b: b,
                    query, options, **kwargs
                ),
                self.last_response_headers,
            )

        return AsyncItemPaged(
            self, query, options, fetch_function=fetch_fn, page_iterator_class=query_iterable.QueryIterable,
            resource_type=http_constants.ResourceType.Permission
        )

    def ReadStoredProcedures(
        self,
        collection_link: str,
        options: Optional[Mapping[str, Any]] = None,
        **kwargs: Any
    ) -> AsyncItemPaged[Dict[str, Any]]:
        """Reads all store procedures in a collection.

        :param str collection_link:
            The link to the document collection.
        :param dict options:
            The request options for the request.
        :return:
            Query Iterable of Stored Procedures.
        :rtype:
            query_iterable.QueryIterable

        """
        if options is None:
            options = {}

        return self.QueryStoredProcedures(collection_link, None, options, **kwargs)

    def QueryStoredProcedures(
        self,
        collection_link: str,
        query: Optional[Union[str, Dict[str, Any]]],
        options: Optional[Mapping[str, Any]] = None,
        **kwargs: Any
    ) -> AsyncItemPaged[Dict[str, Any]]:
        """Queries stored procedures in a collection.

        :param str collection_link:
            The link to the document collection.
        :param (str or dict) query:
        :param dict options:
            The request options for the request.
        :return:
            Query Iterable of Stored Procedures.
        :rtype:
            query_iterable.QueryIterable

        """
        if options is None:
            options = {}

        path = base.GetPathFromLink(collection_link, http_constants.ResourceType.StoredProcedure)
        collection_id = base.GetResourceIdOrFullNameFromLink(collection_link)

        async def fetch_fn(options: Mapping[str, Any]) -> Tuple[List[Dict[str, Any]], CaseInsensitiveDict]:
            return (
                await self.__QueryFeed(
                    path, http_constants.ResourceType.StoredProcedure, collection_id, lambda r: r["StoredProcedures"],
                    lambda _, b: b, query, options, **kwargs
                ),
                self.last_response_headers,
            )

        return AsyncItemPaged(
            self, query, options, fetch_function=fetch_fn, page_iterator_class=query_iterable.QueryIterable,
            resource_type=http_constants.ResourceType.StoredProcedure
        )

    def ReadTriggers(
        self,
        collection_link: str,
        options: Optional[Mapping[str, Any]] = None,
        **kwargs: Any
    ) -> AsyncItemPaged[Dict[str, Any]]:
        """Reads all triggers in a collection.

        :param str collection_link:
            The link to the document collection.
        :param dict options:
            The request options for the request.
        :return:
            Query Iterable of Triggers.
        :rtype:
            query_iterable.QueryIterable

        """
        if options is None:
            options = {}

        return self.QueryTriggers(collection_link, None, options, **kwargs)

    def QueryTriggers(
        self,
        collection_link: str,
        query: Optional[Union[str, Dict[str, Any]]],
        options: Optional[Mapping[str, Any]] = None,
        **kwargs: Any
    ) -> AsyncItemPaged[Dict[str, Any]]:
        """Queries triggers in a collection.

        :param str collection_link:
            The link to the document collection.
        :param (str or dict) query:
        :param dict options:
            The request options for the request.
        :return:
            Query Iterable of Triggers.
        :rtype:
            query_iterable.QueryIterable

        """
        if options is None:
            options = {}

        path = base.GetPathFromLink(collection_link, http_constants.ResourceType.Trigger)
        collection_id = base.GetResourceIdOrFullNameFromLink(collection_link)

        async def fetch_fn(options: Mapping[str, Any]) -> Tuple[List[Dict[str, Any]], CaseInsensitiveDict]:
            return (
                await self.__QueryFeed(
                    path, http_constants.ResourceType.Trigger, collection_id, lambda r: r["Triggers"],
                    lambda _, b: b, query, options, **kwargs
                ),
                self.last_response_headers,
            )

        return AsyncItemPaged(
            self, query, options, fetch_function=fetch_fn, page_iterator_class=query_iterable.QueryIterable,
            resource_type=http_constants.ResourceType.Trigger
        )

    def ReadUserDefinedFunctions(
        self,
        collection_link: str,
        options: Optional[Mapping[str, Any]] = None,
        **kwargs: Any
    ) -> AsyncItemPaged[Dict[str, Any]]:
        """Reads all user-defined functions in a collection.

        :param str collection_link:
            The link to the document collection.
        :param dict options:
            The request options for the request.
        :return:
            Query Iterable of UDFs.
        :rtype:
            query_iterable.QueryIterable

        """
        if options is None:
            options = {}

        return self.QueryUserDefinedFunctions(collection_link, None, options, **kwargs)

    def QueryUserDefinedFunctions(
        self,
        collection_link: str,
        query: Optional[Union[str, Dict[str, Any]]],
        options: Optional[Mapping[str, Any]] = None,
        **kwargs: Any
    ) -> AsyncItemPaged[Dict[str, Any]]:
        """Queries user-defined functions in a collection.

        :param str collection_link:
            The link to the collection.
        :param (str or dict) query:
        :param dict options:
            The request options for the request.
        :return:
            Query Iterable of UDFs.
        :rtype:
            query_iterable.QueryIterable

        """
        if options is None:
            options = {}

        path = base.GetPathFromLink(collection_link, http_constants.ResourceType.UserDefinedFunction)
        collection_id = base.GetResourceIdOrFullNameFromLink(collection_link)

        async def fetch_fn(options: Mapping[str, Any]) -> Tuple[List[Dict[str, Any]], CaseInsensitiveDict]:
            return (
                await self.__QueryFeed(
                    path, http_constants.ResourceType.UserDefinedFunction, collection_id,
                    lambda r: r["UserDefinedFunctions"],
                    lambda _, b: b, query, options, **kwargs
                ),
                self.last_response_headers,
            )

        return AsyncItemPaged(
            self, query, options, fetch_function=fetch_fn, page_iterator_class=query_iterable.QueryIterable,
            resource_type=http_constants.ResourceType.UserDefinedFunction
        )

    def ReadConflicts(
        self,
        collection_link: str,
        feed_options: Optional[Mapping[str, Any]] = None,
        **kwargs
    ) -> AsyncItemPaged[Dict[str, Any]]:
        """Reads conflicts.

        :param str collection_link:
            The link to the document collection.
        :param dict feed_options:
        :return:
            Query Iterable of Conflicts.
        :rtype:
            query_iterable.QueryIterable

        """
        if feed_options is None:
            feed_options = {}

        return self.QueryConflicts(collection_link, None, feed_options, **kwargs)

    def QueryConflicts(
        self,
        collection_link: str,
        query: Optional[Union[str, Dict[str, Any]]],
        options: Optional[Mapping[str, Any]] = None,
        **kwargs: Any
    ) -> AsyncItemPaged[Dict[str, Any]]:
        """Queries conflicts in a collection.

        :param str collection_link:
            The link to the document collection.
        :param (str or dict) query:
        :param dict options:
            The request options for the request.
        :return:
            Query Iterable of Conflicts.
        :rtype:
            query_iterable.QueryIterable

        """
        if options is None:
            options = {}

        path = base.GetPathFromLink(collection_link, http_constants.ResourceType.Conflict)
        collection_id = base.GetResourceIdOrFullNameFromLink(collection_link)

        async def fetch_fn(options: Mapping[str, Any]) -> Tuple[List[Dict[str, Any]], CaseInsensitiveDict]:
            return (
                await self.__QueryFeed(
                    path, http_constants.ResourceType.Conflict, collection_id, lambda r: r["Conflicts"],
                    lambda _, b: b, query, options, **kwargs
                ),
                self.last_response_headers,
            )

        return AsyncItemPaged(
            self, query, options, fetch_function=fetch_fn, page_iterator_class=query_iterable.QueryIterable,
            resource_type=http_constants.ResourceType.Conflict
        )

    async def QueryFeed(
        self,
        path: str,
        collection_id: str,
        query: Optional[Union[str, Dict[str, Any]]],
        options: Mapping[str, Any],
        partition_key_range_id: Optional[str] = None,
        **kwargs: Any
    ) -> Tuple[List[Dict[str, Any]], CaseInsensitiveDict]:
        """Query Feed for Document Collection resource.

        :param str path: Path to the document collection.
        :param str collection_id: Id of the document collection.
        :param (str or dict) query:
        :param dict options: The request options for the request.
        :param str partition_key_range_id: Partition key range id.
        :return: Tuple of (result, headers).
        :rtype: tuple of (dict, dict)
        """
        return (
            await self.__QueryFeed(
                path,
                http_constants.ResourceType.Document,
                collection_id,
                lambda r: r["Documents"],
                lambda _, b: b,
                query,
                options,
                partition_key_range_id,
                **kwargs
            ),
            self.last_response_headers,
        )

    async def __QueryFeed(  # pylint: disable=too-many-branches,too-many-statements,too-many-locals
        self,
        path: str,
        resource_type: str,
        id_: Optional[str],
        result_fn: Callable[[Dict[str, Any]], List[Dict[str, Any]]],
        create_fn: Optional[Callable[['CosmosClientConnection', Dict[str, Any]], Dict[str, Any]]],
        query: Optional[Union[str, Dict[str, Any]]],
        options: Optional[Mapping[str, Any]] = None,
        partition_key_range_id: Optional[str] = None,
        response_hook: Optional[Callable[[Mapping[str, Any], Dict[str, Any]], None]] = None,
        is_query_plan: bool = False,
        **kwargs: Any
    ) -> List[Dict[str, Any]]:
        """Query for more than one Azure Cosmos resources.

        :param str path:
        :param str resource_type:
        :param str id_:
        :param function result_fn:
        :param function create_fn:
        :param (str or dict) query:
        :param dict options:
            The request options for the request.
        :param str partition_key_range_id:
            Specifies partition key range id.
        :param response_hook: A callable invoked with the response metadata.
        :type response_hook: Callable[[Mapping[str, Any], Dict[str, Any]], None]
        :param bool is_query_plan:
            Specifies if the call is to fetch query plan
        :returns: A list of the queried resources.
        :rtype: list
        :raises SystemError: If the query compatibility mode is undefined.
        """
        if options is None:
            options = {}

        if query:
            __GetBodiesFromQueryResult = result_fn
        else:

            def __GetBodiesFromQueryResult(result: Dict[str, Any]) -> List[Dict[str, Any]]:
                if create_fn and result is not None:
                    return [create_fn(self, body) for body in result_fn(result)]
                # If there is no change feed, the result data is empty and result is None.
                # This case should be interpreted as an empty array.
                return []

        initial_headers = self.default_headers.copy()
        container_property_func = kwargs.pop("containerProperties", None)
        container_property = None
        if container_property_func:
            container_property = await container_property_func(options) # get properties with feed options

        # Copy to make sure that default_headers won't be changed.
        if query is None:
            op_type = documents._OperationType.QueryPlan if is_query_plan else documents._OperationType.ReadFeed
            # Query operations will use ReadEndpoint even though it uses GET(for feed requests)
            headers = base.GetHeaders(self, initial_headers, "get", path, id_, resource_type, op_type,
                                      options, partition_key_range_id)
            request_params = _request_object.RequestObject(
                resource_type,
                op_type,
                headers,
                options.get("partitionKey", None),
            )
            request_params.set_excluded_location_from_options(options)
            request_params.set_availability_strategy(options, self.availability_strategy)
            headers = base.GetHeaders(self, initial_headers, "get", path, id_, resource_type,
                                      request_params.operation_type, options, partition_key_range_id)
            await base.set_session_token_header_async(self, headers, path, request_params, options,
                                                      partition_key_range_id)
            change_feed_state: Optional[ChangeFeedState] = options.get("changeFeedState")
            if change_feed_state is not None:
                feed_options = {}
                if 'excludedLocations' in options:
                    feed_options['excludedLocations'] = options['excludedLocations']
                await change_feed_state.populate_request_headers_async(self._routing_map_provider, headers,
                                                                       feed_options)
                request_params.headers = headers

            result, last_response_headers = await self.__Get(path, request_params, headers, **kwargs)
            self.last_response_headers = last_response_headers
            self._UpdateSessionIfRequired(headers, result, last_response_headers)
            if response_hook:
                response_hook(self.last_response_headers, result)
            return __GetBodiesFromQueryResult(result)

        query = self.__CheckAndUnifyQueryFormat(query)

        if not is_query_plan:
            initial_headers[http_constants.HttpHeaders.IsQuery] = "true"

        if (self._query_compatibility_mode in (CosmosClientConnection._QueryCompatibilityMode.Default,
                                                CosmosClientConnection._QueryCompatibilityMode.Query)):
            initial_headers[http_constants.HttpHeaders.ContentType] = runtime_constants.MediaTypes.QueryJson
        elif self._query_compatibility_mode == CosmosClientConnection._QueryCompatibilityMode.SqlQuery:
            initial_headers[http_constants.HttpHeaders.ContentType] = runtime_constants.MediaTypes.SQL
        else:
            raise SystemError("Unexpected query compatibility mode.")

        # Query operations will use ReadEndpoint even though it uses POST(for regular query operations)
        req_headers = base.GetHeaders(self, initial_headers, "post", path, id_, resource_type,
                                      documents._OperationType.SqlQuery, options, partition_key_range_id)
        request_params = _request_object.RequestObject(resource_type,
                                                       documents._OperationType.SqlQuery,
                                                       req_headers,
                                                       options.get("partitionKey", None))
        request_params.set_excluded_location_from_options(options)
        request_params.set_availability_strategy(options, self.availability_strategy)
        if not is_query_plan:
            await base.set_session_token_header_async(self, req_headers, path, request_params, options,
                                                      partition_key_range_id)

        # Check if the over lapping ranges can be populated
        feed_range_epk = None
        if "feed_range" in kwargs:
            feed_range = kwargs.pop("feed_range")
            feed_range_epk = FeedRangeInternalEpk.from_json(feed_range).get_normalized_range()
        elif options.get("partitionKey") is not None and container_property is not None:
            # check if query has prefix partition key
            partition_key_value = options["partitionKey"]
            partition_key_obj = _build_partition_key_from_properties(container_property)
            if partition_key_obj._is_prefix_partition_key(partition_key_value):
                req_headers.pop(http_constants.HttpHeaders.PartitionKey, None)
                partition_key_value = cast(_SequentialPartitionKeyType, partition_key_value)
                feed_range_epk = partition_key_obj._get_epk_range_for_prefix_partition_key(partition_key_value)

        if feed_range_epk is not None:
            over_lapping_ranges = await self._routing_map_provider.get_overlapping_ranges(id_, [feed_range_epk],
                                                                                          options)
            results: Dict[str, Any] = {}
            # For each over lapping range we will take a sub range of the feed range EPK that overlaps with the over
            # lapping physical partition. The EPK sub range will be one of four:
            # 1) Will have a range min equal to the feed range EPK min, and a range max equal to the over lapping
            # partition
            # 2) Will have a range min equal to the over lapping partition range min, and a range max equal to the
            # feed range EPK range max.
            # 3) will match exactly with the current over lapping physical partition, so we just return the over lapping
            # physical partition's partition key id.
            # 4) Will equal the feed range EPK since it is a sub range of a single physical partition
            for over_lapping_range in over_lapping_ranges:
                single_range = routing_range.Range.PartitionKeyRangeToRange(over_lapping_range)
                # Since the range min and max are all Upper Cased string Hex Values,
                # we can compare the values lexicographically
                EPK_sub_range = routing_range.Range(range_min=max(single_range.min, feed_range_epk.min),
                                                    range_max=min(single_range.max, feed_range_epk.max),
                                                    isMinInclusive=True, isMaxInclusive=False)
                if single_range.min == EPK_sub_range.min and EPK_sub_range.max == single_range.max:
                    # The Epk Sub Range spans exactly one physical partition
                    # In this case we can route to the physical pk range id
                    req_headers[http_constants.HttpHeaders.PartitionKeyRangeID] = over_lapping_range["id"]
                else:
                    # The Epk Sub Range spans less than a single physical partition
                    # In this case we route to the physical partition and
                    # pass the epk sub range to the headers to filter within partition
                    req_headers[http_constants.HttpHeaders.PartitionKeyRangeID] = over_lapping_range["id"]
                    req_headers[http_constants.HttpHeaders.StartEpkString] = EPK_sub_range.min
                    req_headers[http_constants.HttpHeaders.EndEpkString] = EPK_sub_range.max
                req_headers[http_constants.HttpHeaders.ReadFeedKeyType] = "EffectivePartitionKeyRange"
                partial_result, last_response_headers = await self.__Post(
                    path,
                    request_params,
                    query,
                    req_headers,
                    **kwargs
                )
                self.last_response_headers = last_response_headers
                self._UpdateSessionIfRequired(req_headers, partial_result, last_response_headers)
                if results:
                    # add up all the query results from all over lapping ranges
                    results["Documents"].extend(partial_result["Documents"])
                else:
                    results = partial_result
                if response_hook:
                    response_hook(self.last_response_headers, partial_result)
            # if the prefix partition query has results lets return it
            if results:
                return __GetBodiesFromQueryResult(results)

        result, last_response_headers = await self.__Post(path, request_params, query, req_headers, **kwargs)
        self.last_response_headers = last_response_headers
        # update session for request mutates data on server side
        self._UpdateSessionIfRequired(req_headers, result, last_response_headers)
        # TODO: this part might become an issue since HTTP/2 can return read-only headers
        if self.last_response_headers.get(http_constants.HttpHeaders.IndexUtilization) is not None:
            INDEX_METRICS_HEADER = http_constants.HttpHeaders.IndexUtilization
            index_metrics_raw = self.last_response_headers[INDEX_METRICS_HEADER]
            self.last_response_headers[INDEX_METRICS_HEADER] = _utils.get_index_metrics_info(index_metrics_raw)
        if response_hook:
            response_hook(self.last_response_headers, result)

        return __GetBodiesFromQueryResult(result)

    def __CheckAndUnifyQueryFormat(
        self,
        query_body: Union[str, Dict[str, Any]]
    ) -> Union[str, Dict[str, Any]]:
        """Checks and unifies the format of the query body.

        :raises TypeError: If query_body is not of expected type (depending on the query compatibility mode).
        :raises ValueError: If query_body is a dict but doesn\'t have valid query text.
        :raises SystemError: If the query compatibility mode is undefined.

        :param (str or dict) query_body:

        :return:
            The formatted query body.
        :rtype:
            dict or string
        """
        if (
                self._query_compatibility_mode in (CosmosClientConnection._QueryCompatibilityMode.Default,
                                                   CosmosClientConnection._QueryCompatibilityMode.Query)):
            if not isinstance(query_body, dict) and not isinstance(query_body, str):
                raise TypeError("query body must be a dict or string.")
            if isinstance(query_body, dict) and not query_body.get("query"):
                raise ValueError('query body must have valid query text with key "query".')
            if isinstance(query_body, str):
                return {"query": query_body}
        elif (
                self._query_compatibility_mode == CosmosClientConnection._QueryCompatibilityMode.SqlQuery
                and not isinstance(query_body, str)
        ):
            raise TypeError("query body must be a string.")
        else:
            raise SystemError("Unexpected query compatibility mode.")
        return query_body

    def _UpdateSessionIfRequired(
        self,
        request_headers: Mapping[str, Any],
        response_result: Optional[Mapping[str, Any]],
        response_headers: Optional[Mapping[str, Any]]
    ) -> None:
        """
        Updates session if necessary.

        :param dict request_headers: The request headers.
        :param dict response_result: The response result.
        :param dict response_headers: The response headers.
        """

        # if this request was made with consistency level as session, then update the session
        if response_headers is None:
            return
        # deal with delete requests
        if response_result is None:
            response_result = {}

        is_session_consistency = False
        if http_constants.HttpHeaders.ConsistencyLevel in request_headers:
            if documents.ConsistencyLevel.Session == request_headers[http_constants.HttpHeaders.ConsistencyLevel]:
                is_session_consistency = True

        if (is_session_consistency and self.session and http_constants.HttpHeaders.SessionToken in response_headers and
                not base.IsMasterResource(request_headers[http_constants.HttpHeaders.ThinClientProxyResourceType])):
            # update session
            self.session.update_session(self, response_result, response_headers)

    PartitionResolverErrorMessage = (
            "Couldn't find any partition resolvers for the database link provided. "
            + "Ensure that the link you used when registering the partition resolvers "
            + "matches the link provided or you need to register both types of database "
            + "link(self link as well as ID based link)."
    )

    # Gets the collection id and path for the document
    def _GetContainerIdWithPathForItem(self, database_or_container_link, document, options):

        if not database_or_container_link:
            raise ValueError("database_or_container_link is None or empty.")

        if document is None:
            raise ValueError("document is None.")

        base._validate_resource(document)
        document = document.copy()
        if not document.get("id") and not options.get("disableAutomaticIdGeneration"):
            document["id"] = base.GenerateGuidId()

        collection_link = database_or_container_link

        if base.IsDatabaseLink(database_or_container_link):
            partition_resolver = self.GetPartitionResolver(database_or_container_link)

            if partition_resolver is not None:
                collection_link = partition_resolver.ResolveForCreate(document)
            else:
                raise ValueError(CosmosClientConnection.PartitionResolverErrorMessage)

        path = base.GetPathFromLink(collection_link, http_constants.ResourceType.Document)
        collection_id = base.GetResourceIdOrFullNameFromLink(collection_link)
        return collection_id, document, path

    def _GetUserIdWithPathForPermission(self, permission, user_link):
        base._validate_resource(permission)
        path = base.GetPathFromLink(user_link, "permissions")
        user_id = base.GetResourceIdOrFullNameFromLink(user_link)
        return path, user_id

    def RegisterPartitionResolver(
        self,
        database_link: str,
        partition_resolver: RangePartitionResolver
    ) -> None:
        """Registers the partition resolver associated with the database link

        :param str database_link:
            Database Self Link or ID based link.
        :param object partition_resolver:
            An instance of PartitionResolver.

        """
        if not database_link:
            raise ValueError("database_link is None or empty.")

        if partition_resolver is None:
            raise ValueError("partition_resolver is None.")

        self.partition_resolvers = {base.TrimBeginningAndEndingSlashes(database_link): partition_resolver}

    def GetPartitionResolver(self, database_link: str) -> Optional[RangePartitionResolver]:
        """Gets the partition resolver associated with the database link

        :param str database_link:
            Database self link or ID based link.

        :return:
            An instance of PartitionResolver.
        :rtype: object

        """
        if not database_link:
            raise ValueError("database_link is None or empty.")

        return self.partition_resolvers.get(base.TrimBeginningAndEndingSlashes(database_link))

    # Adds the partition key to options
    async def _AddPartitionKey(self, collection_link, document, options):
        collection_link = base.TrimBeginningAndEndingSlashes(collection_link)
        partitionKeyDefinition = await self._get_partition_key_definition(collection_link, options)
        new_options = dict(options)
        # If the collection doesn't have a partition key definition, skip it as it's a legacy collection
        if partitionKeyDefinition:
            # If the user has passed in the partitionKey in options use that else extract it from the document
            if "partitionKey" not in options:
                partitionKeyValue = self._ExtractPartitionKey(partitionKeyDefinition, document)
                new_options["partitionKey"] = partitionKeyValue

        return new_options

    # Extracts the partition key from the document using the partitionKey definition
    def _ExtractPartitionKey(self, partitionKeyDefinition, document):
        if partitionKeyDefinition["kind"] == _PartitionKeyKind.MULTI_HASH:
            ret = []
            for partition_key_level in partitionKeyDefinition.get("paths"):
                # Parses the paths into a list of token each representing a property
                partition_key_parts = base.ParsePaths([partition_key_level])
                # Check if the partitionKey is system generated or not
                is_system_key = partitionKeyDefinition["systemKey"] if "systemKey" in partitionKeyDefinition else False

                # Navigates the document to retrieve the partitionKey specified in the paths
                val = self._retrieve_partition_key(partition_key_parts, document, is_system_key)
                if isinstance(val, (_Undefined, _Empty)):
                    val = None
                ret.append(val)
            return ret

        # Parses the paths into a list of token each representing a property
        partition_key_parts = base.ParsePaths(partitionKeyDefinition.get("paths"))
        # Check if the partitionKey is system generated or not
        is_system_key = partitionKeyDefinition["systemKey"] if "systemKey" in partitionKeyDefinition else False

        # Navigates the document to retrieve the partitionKey specified in the paths

        return self._retrieve_partition_key(partition_key_parts, document, is_system_key)

    # Navigates the document to retrieve the partitionKey specified in the partition key parts
    def _retrieve_partition_key(self, partition_key_parts, document, is_system_key):
        expected_matchCount = len(partition_key_parts)
        matchCount = 0
        partitionKey = document

        for part in partition_key_parts:
            # At any point if we don't find the value of a sub-property in the document, we return as Undefined
            if part not in partitionKey:
                return _return_undefined_or_empty_partition_key(is_system_key)

            partitionKey = partitionKey.get(part)
            matchCount += 1
            # Once we reach the "leaf" value(not a dict), we break from loop
            if not isinstance(partitionKey, dict):
                break

        # Match the count of hops we did to get the partitionKey with the length of
        # partition key parts and validate that it's not a dict at that level
        if (matchCount != expected_matchCount) or isinstance(partitionKey, dict):
            return _return_undefined_or_empty_partition_key(is_system_key)

        return partitionKey

    def refresh_routing_map_provider(self) -> None:
        # re-initializes the routing map provider, effectively refreshing the current partition key range cache
        self._routing_map_provider = SmartRoutingMapProvider(self)

    async def _refresh_container_properties_cache(self, container_link: str):
        # If container properties cache is stale, refresh it by reading the container.
        container = await self.ReadContainer(container_link, options=None)
        # Only cache Container Properties that will not change in the lifetime of the container
        self._set_container_properties_cache(container_link, _build_properties_cache(container, container_link))

    async def _GetQueryPlanThroughGateway(self, query: str, resource_link: str,
                                          excluded_locations: Optional[str] = None,
                                          **kwargs) -> List[Dict[str, Any]]:
        supported_query_features = (documents._QueryFeature.Aggregate + "," +
                                    documents._QueryFeature.CompositeAggregate + "," +
                                    documents._QueryFeature.Distinct + "," +
                                    documents._QueryFeature.MultipleOrderBy + "," +
                                    documents._QueryFeature.OffsetAndLimit + "," +
                                    documents._QueryFeature.OrderBy + "," +
                                    documents._QueryFeature.Top + "," +
                                    documents._QueryFeature.NonStreamingOrderBy + "," +
                                    documents._QueryFeature.HybridSearch + "," +
                                    documents._QueryFeature.CountIf + "," +
                                    documents._QueryFeature.WeightedRankFusion)
        if os.environ.get(Constants.NON_STREAMING_ORDER_BY_DISABLED_CONFIG,
                          Constants.NON_STREAMING_ORDER_BY_DISABLED_CONFIG_DEFAULT) == "True":
            supported_query_features = (documents._QueryFeature.Aggregate + "," +
                                        documents._QueryFeature.CompositeAggregate + "," +
                                        documents._QueryFeature.Distinct + "," +
                                        documents._QueryFeature.MultipleOrderBy + "," +
                                        documents._QueryFeature.OffsetAndLimit + "," +
                                        documents._QueryFeature.OrderBy + "," +
                                        documents._QueryFeature.Top)

        options = {
            "contentType": runtime_constants.MediaTypes.Json,
            "isQueryPlanRequest": True,
            "supportedQueryFeatures": supported_query_features,
            "queryVersion": http_constants.Versions.QueryVersion
        }
        if excluded_locations is not None:
            options["excludedLocations"] = excluded_locations
        path = base.GetPathFromLink(resource_link, http_constants.ResourceType.Document)
        resource_id = base.GetResourceIdOrFullNameFromLink(resource_link)

        return await self.__QueryFeed(
            path,
            http_constants.ResourceType.Document,
            resource_id,
            lambda r: cast(List[Dict[str, Any]], r),
            None,
            query,
            options,
            is_query_plan=True,
            **kwargs
        )

    async def DeleteAllItemsByPartitionKey(
        self,
        collection_link: str,
        options: Optional[Mapping[str, Any]] = None,
        **kwargs: Any
    ) -> None:
        """Exposes an API to delete all items with a single partition key without the user having
         to explicitly call delete on each record in the partition key.

        :param str collection_link:
            The link to the document collection.
        :param dict options:
            The request options for the request.

        :return:
            None
        :rtype:
            None

        """
        response_hook = kwargs.pop("response_hook", None)
        if options is None:
            options = {}

        path = base.GetPathFromLink(collection_link)
        # Specified url to perform background operation to delete all items by partition key
        path = '{}{}/{}'.format(path, "operations", "partitionkeydelete")
        collection_id = base.GetResourceIdOrFullNameFromLink(collection_link)
        initial_headers = dict(self.default_headers)
        headers = base.GetHeaders(self, initial_headers, "post", path, collection_id, "partitionkey",
                                  documents._OperationType.Delete, options)
<<<<<<< HEAD
        request_params = _request_object.RequestObject("partitionkey", documents._OperationType.Delete,
                                                        headers)
=======
        request_params = _request_object.RequestObject("partitionkey",
                                                       documents._OperationType.Delete,
                                                       headers,
                                                       options.get("partitionKey", None))
>>>>>>> 5a7eca56
        request_params.set_excluded_location_from_options(options)
        request_params.set_availability_strategy(options, self.availability_strategy)
        _, last_response_headers = await self.__Post(path=path, request_params=request_params,
                                                         req_headers=headers, body=None, **kwargs)
        self._UpdateSessionIfRequired(headers, None, last_response_headers)
        self.last_response_headers = last_response_headers
        if response_hook:
            response_hook(last_response_headers, None)

    async def _get_partition_key_definition(
            self,
            collection_link: str,
            options: Mapping[str, Any]
    ) -> Optional[Dict[str, Any]]:
        partition_key_definition: Optional[Dict[str, Any]]
        # If the document collection link is present in the cache, then use the cached partitionkey definition
        if collection_link in self.__container_properties_cache:
            cached_container: Dict[str, Any] = self.__container_properties_cache.get(collection_link, {})
            partition_key_definition = cached_container.get("partitionKey")
        # Else read the collection from backend and add it to the cache
        else:
            container = await self.ReadContainer(collection_link, options)
            partition_key_definition = container.get("partitionKey")
            self._set_container_properties_cache(collection_link, _build_properties_cache(container, collection_link))
        return partition_key_definition<|MERGE_RESOLUTION|>--- conflicted
+++ resolved
@@ -2082,13 +2082,9 @@
                                   http_constants.ResourceType.Document,
                                   documents._OperationType.Batch, options)
         request_params = _request_object.RequestObject(http_constants.ResourceType.Document,
-<<<<<<< HEAD
-                                                        documents._OperationType.Batch, headers)
-=======
                                                        documents._OperationType.Batch,
                                                        headers,
                                                        options.get("partitionKey", None))
->>>>>>> 5a7eca56
         request_params.set_excluded_location_from_options(options)
         request_params.set_retry_write(options, self.connection_policy.RetryNonIdempotentWrites)
         await base.set_session_token_header_async(self, headers, path, request_params, options)
@@ -3442,15 +3438,10 @@
         initial_headers = dict(self.default_headers)
         headers = base.GetHeaders(self, initial_headers, "post", path, collection_id, "partitionkey",
                                   documents._OperationType.Delete, options)
-<<<<<<< HEAD
-        request_params = _request_object.RequestObject("partitionkey", documents._OperationType.Delete,
-                                                        headers)
-=======
         request_params = _request_object.RequestObject("partitionkey",
                                                        documents._OperationType.Delete,
                                                        headers,
                                                        options.get("partitionKey", None))
->>>>>>> 5a7eca56
         request_params.set_excluded_location_from_options(options)
         request_params.set_availability_strategy(options, self.availability_strategy)
         _, last_response_headers = await self.__Post(path=path, request_params=request_params,
