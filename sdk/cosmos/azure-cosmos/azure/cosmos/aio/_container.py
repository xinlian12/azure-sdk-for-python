--- conflicted
+++ resolved
@@ -24,20 +24,14 @@
 import asyncio  # pylint: disable=do-not-import-asyncio
 import warnings
 from datetime import datetime
-<<<<<<< HEAD
-from typing import (Any, Dict, Mapping, Optional, Sequence, Type, Union, List, Tuple, cast, overload, AsyncIterable,
-                    Callable)
-=======
 from typing import (Any, Dict, Mapping, Optional, Sequence, Union, List, Tuple, cast, overload, AsyncIterable,
                     Callable, Type)
-import warnings
->>>>>>> b70241c2
-from typing_extensions import Literal
 
 from azure.core import MatchConditions
 from azure.core.async_paging import AsyncItemPaged, AsyncList
 from azure.core.tracing.decorator import distributed_trace
 from azure.core.tracing.decorator_async import distributed_trace_async  # type: ignore
+from typing_extensions import Literal
 
 from azure.cosmos._change_feed.change_feed_utils import validate_kwargs
 from ._cosmos_client_connection_async import CosmosClientConnection
@@ -63,6 +57,7 @@
     _return_undefined_or_empty_partition_key,
     _get_partition_key_from_partition_key_definition, NullPartitionKeyValue, _PartitionKeyType
 )
+
 __all__ = ("ContainerProxy",)
 _Unset: Any = object()
 
