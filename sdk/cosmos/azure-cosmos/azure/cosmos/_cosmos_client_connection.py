--- conflicted
+++ resolved
@@ -28,12 +28,6 @@
 import uuid
 from concurrent.futures.thread import ThreadPoolExecutor
 from typing import Callable, Dict, Any, Iterable, List, Mapping, Optional, Sequence, Tuple, Union, cast
-<<<<<<< HEAD
-=======
-
-from typing_extensions import TypedDict
-from urllib3.util.retry import Retry
->>>>>>> 572335cf
 
 from azure.core import PipelineClient
 from azure.core.credentials import TokenCredential
@@ -86,6 +80,7 @@
     _SequentialPartitionKeyType,
     _return_undefined_or_empty_partition_key,
 )
+
 
 class CredentialDict(TypedDict, total=False):
     masterKey: str
