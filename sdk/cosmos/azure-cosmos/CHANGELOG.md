--- conflicted
+++ resolved
@@ -1,15 +1,9 @@
 ## Release History
 
-<<<<<<< HEAD
-### 4.15.0b1 (Unreleased)
+### 4.14.1 (Unreleased)
 
 #### Features Added
 * Added support for AvailabilityStrategy to help improve request latency and availability in multi-region deployments. See [PR 42584](https://github.com/Azure/azure-sdk-for-python/pull/42584)
-=======
-### 4.14.1 (Unreleased)
-
-#### Features Added
->>>>>>> 785fd4ef
 
 #### Breaking Changes
 
